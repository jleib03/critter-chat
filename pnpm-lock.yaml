lockfileVersion: '9.0'

settings:
  autoInstallPeers: true
  excludeLinksFromLockfile: false

importers:

  .:
    dependencies:
      '@hookform/resolvers':
        specifier: ^3.9.1
        version: 3.9.1(react-hook-form@7.54.1(react@19.0.0))
      '@radix-ui/react-accordion':
        specifier: 1.2.2
        version: 1.2.2(@types/react-dom@19.0.0)(@types/react@19.0.0)(react-dom@19.0.0(react@19.0.0))(react@19.0.0)
      '@radix-ui/react-alert-dialog':
        specifier: 1.1.4
        version: 1.1.4(@types/react-dom@19.0.0)(@types/react@19.0.0)(react-dom@19.0.0(react@19.0.0))(react@19.0.0)
      '@radix-ui/react-aspect-ratio':
        specifier: 1.1.1
        version: 1.1.1(@types/react-dom@19.0.0)(@types/react@19.0.0)(react-dom@19.0.0(react@19.0.0))(react@19.0.0)
      '@radix-ui/react-avatar':
        specifier: 1.1.2
        version: 1.1.2(@types/react-dom@19.0.0)(@types/react@19.0.0)(react-dom@19.0.0(react@19.0.0))(react@19.0.0)
      '@radix-ui/react-checkbox':
        specifier: 1.1.3
        version: 1.1.3(@types/react-dom@19.0.0)(@types/react@19.0.0)(react-dom@19.0.0(react@19.0.0))(react@19.0.0)
      '@radix-ui/react-collapsible':
        specifier: 1.1.2
        version: 1.1.2(@types/react-dom@19.0.0)(@types/react@19.0.0)(react-dom@19.0.0(react@19.0.0))(react@19.0.0)
      '@radix-ui/react-context-menu':
        specifier: 2.2.4
        version: 2.2.4(@types/react-dom@19.0.0)(@types/react@19.0.0)(react-dom@19.0.0(react@19.0.0))(react@19.0.0)
      '@radix-ui/react-dialog':
        specifier: 1.1.4
        version: 1.1.4(@types/react-dom@19.0.0)(@types/react@19.0.0)(react-dom@19.0.0(react@19.0.0))(react@19.0.0)
      '@radix-ui/react-dropdown-menu':
        specifier: 2.1.4
        version: 2.1.4(@types/react-dom@19.0.0)(@types/react@19.0.0)(react-dom@19.0.0(react@19.0.0))(react@19.0.0)
      '@radix-ui/react-hover-card':
        specifier: 1.1.4
        version: 1.1.4(@types/react-dom@19.0.0)(@types/react@19.0.0)(react-dom@19.0.0(react@19.0.0))(react@19.0.0)
      '@radix-ui/react-label':
        specifier: 2.1.1
        version: 2.1.1(@types/react-dom@19.0.0)(@types/react@19.0.0)(react-dom@19.0.0(react@19.0.0))(react@19.0.0)
      '@radix-ui/react-menubar':
        specifier: 1.1.4
        version: 1.1.4(@types/react-dom@19.0.0)(@types/react@19.0.0)(react-dom@19.0.0(react@19.0.0))(react@19.0.0)
      '@radix-ui/react-navigation-menu':
        specifier: 1.2.3
        version: 1.2.3(@types/react-dom@19.0.0)(@types/react@19.0.0)(react-dom@19.0.0(react@19.0.0))(react@19.0.0)
      '@radix-ui/react-popover':
        specifier: 1.1.4
        version: 1.1.4(@types/react-dom@19.0.0)(@types/react@19.0.0)(react-dom@19.0.0(react@19.0.0))(react@19.0.0)
      '@radix-ui/react-progress':
        specifier: 1.1.1
        version: 1.1.1(@types/react-dom@19.0.0)(@types/react@19.0.0)(react-dom@19.0.0(react@19.0.0))(react@19.0.0)
      '@radix-ui/react-radio-group':
        specifier: 1.2.2
        version: 1.2.2(@types/react-dom@19.0.0)(@types/react@19.0.0)(react-dom@19.0.0(react@19.0.0))(react@19.0.0)
      '@radix-ui/react-scroll-area':
        specifier: 1.2.2
        version: 1.2.2(@types/react-dom@19.0.0)(@types/react@19.0.0)(react-dom@19.0.0(react@19.0.0))(react@19.0.0)
      '@radix-ui/react-select':
        specifier: 2.1.4
        version: 2.1.4(@types/react-dom@19.0.0)(@types/react@19.0.0)(react-dom@19.0.0(react@19.0.0))(react@19.0.0)
      '@radix-ui/react-separator':
        specifier: 1.1.1
        version: 1.1.1(@types/react-dom@19.0.0)(@types/react@19.0.0)(react-dom@19.0.0(react@19.0.0))(react@19.0.0)
      '@radix-ui/react-slider':
        specifier: 1.2.2
        version: 1.2.2(@types/react-dom@19.0.0)(@types/react@19.0.0)(react-dom@19.0.0(react@19.0.0))(react@19.0.0)
      '@radix-ui/react-slot':
        specifier: 1.1.1
        version: 1.1.1(@types/react@19.0.0)(react@19.0.0)
      '@radix-ui/react-switch':
        specifier: 1.1.2
        version: 1.1.2(@types/react-dom@19.0.0)(@types/react@19.0.0)(react-dom@19.0.0(react@19.0.0))(react@19.0.0)
      '@radix-ui/react-tabs':
        specifier: 1.1.2
        version: 1.1.2(@types/react-dom@19.0.0)(@types/react@19.0.0)(react-dom@19.0.0(react@19.0.0))(react@19.0.0)
      '@radix-ui/react-toast':
        specifier: 1.2.4
        version: 1.2.4(@types/react-dom@19.0.0)(@types/react@19.0.0)(react-dom@19.0.0(react@19.0.0))(react@19.0.0)
      '@radix-ui/react-toggle':
        specifier: 1.1.1
        version: 1.1.1(@types/react-dom@19.0.0)(@types/react@19.0.0)(react-dom@19.0.0(react@19.0.0))(react@19.0.0)
      '@radix-ui/react-toggle-group':
        specifier: 1.1.1
        version: 1.1.1(@types/react-dom@19.0.0)(@types/react@19.0.0)(react-dom@19.0.0(react@19.0.0))(react@19.0.0)
      '@radix-ui/react-tooltip':
        specifier: 1.1.6
        version: 1.1.6(@types/react-dom@19.0.0)(@types/react@19.0.0)(react-dom@19.0.0(react@19.0.0))(react@19.0.0)
      autoprefixer:
        specifier: ^10.4.20
        version: 10.4.20(postcss@8.0.0)
      class-variance-authority:
        specifier: ^0.7.1
        version: 0.7.1
      clsx:
        specifier: ^2.1.1
        version: 2.1.1
      cmdk:
        specifier: 1.0.4
        version: 1.0.4(@types/react-dom@19.0.0)(@types/react@19.0.0)(react-dom@19.0.0(react@19.0.0))(react@19.0.0)
      date-fns:
        specifier: 4.1.0
        version: 4.1.0
      embla-carousel-react:
        specifier: 8.5.1
        version: 8.5.1(react@19.0.0)
      input-otp:
        specifier: 1.4.1
        version: 1.4.1(react-dom@19.0.0(react@19.0.0))(react@19.0.0)
      lucide-react:
        specifier: ^0.454.0
        version: 0.454.0(react@19.0.0)
      next:
        specifier: 15.2.4
        version: 15.2.4(react-dom@19.0.0(react@19.0.0))(react@19.0.0)
      next-themes:
        specifier: ^0.4.4
        version: 0.4.4(react-dom@19.0.0(react@19.0.0))(react@19.0.0)
      react:
        specifier: ^19
        version: 19.0.0
      react-day-picker:
        specifier: 8.10.1
        version: 8.10.1(date-fns@4.1.0)(react@19.0.0)
      react-dom:
        specifier: ^19
        version: 19.0.0(react@19.0.0)
      react-hook-form:
        specifier: ^7.54.1
        version: 7.54.1(react@19.0.0)
      react-resizable-panels:
        specifier: ^2.1.7
        version: 2.1.7(react-dom@19.0.0(react@19.0.0))(react@19.0.0)
      recharts:
        specifier: 2.15.0
        version: 2.15.0(react-dom@19.0.0(react@19.0.0))(react@19.0.0)
      sonner:
        specifier: ^1.7.1
        version: 1.7.1(react-dom@19.0.0(react@19.0.0))(react@19.0.0)
      tailwind-merge:
        specifier: ^2.5.5
        version: 2.5.5
      tailwindcss-animate:
        specifier: ^1.0.7
        version: 1.0.7(tailwindcss@3.4.17)
      vaul:
        specifier: ^0.9.6
        version: 0.9.6(@types/react-dom@19.0.0)(@types/react@19.0.0)(react-dom@19.0.0(react@19.0.0))(react@19.0.0)
      zod:
        specifier: ^3.24.1
        version: 3.24.1
    devDependencies:
      '@types/node':
        specifier: ^22
        version: 22.0.0
      '@types/react':
        specifier: ^19
        version: 19.0.0
      '@types/react-dom':
        specifier: ^19
        version: 19.0.0
      postcss:
        specifier: ^8
        version: 8.0.0
      tailwindcss:
        specifier: ^3.4.17
        version: 3.4.17
      typescript:
        specifier: ^5
        version: 5.0.2

packages:

  '@alloc/quick-lru@5.2.0':
    resolution: {integrity: sha512-UrcABB+4bUrFABwbluTIBErXwvbsU/V7TZWfmbgJfbkwiBuziS9gxdODUyuiecfdGQ85jglMW6juS3+z5TsKLw==}
    engines: {node: '>=10'}

<<<<<<< HEAD
  '@babel/runtime@7.27.4':
    resolution: {integrity: sha512-t3yaEOuGu9NlIZ+hIeGbBjFtZT7j2cb2tg0fuaJKeGotchRjjLfrBA9Kwf8quhpP1EUuxModQg04q/mBwyg8uA==}
=======
  '@babel/runtime@7.27.3':
    resolution: {integrity: sha512-7EYtGezsdiDMyY80+65EzwiGmcJqpmcZCojSXaRgdrBaGtWTgDZKq69cPIVped6MkIM78cTQ2GOiEYjwOlG4xw==}
>>>>>>> 5597cee9
    engines: {node: '>=6.9.0'}

  '@emnapi/runtime@1.4.3':
    resolution: {integrity: sha512-pBPWdu6MLKROBX05wSNKcNb++m5Er+KQ9QkB+WVM+pW2Kx9hoSrVTnu3BdkI5eBLZoKu/J6mW/B6i6bJB2ytXQ==}

  '@floating-ui/core@1.7.0':
    resolution: {integrity: sha512-FRdBLykrPPA6P76GGGqlex/e7fbe0F1ykgxHYNXQsH/iTEtjMj/f9bpY5oQqbjt5VgZvgz/uKXbGuROijh3VLA==}

  '@floating-ui/dom@1.7.0':
    resolution: {integrity: sha512-lGTor4VlXcesUMh1cupTUTDoCxMb0V6bm3CnxHzQcw8Eaf1jQbgQX4i02fYgT0vJ82tb5MZ4CZk1LRGkktJCzg==}

  '@floating-ui/react-dom@2.1.2':
    resolution: {integrity: sha512-06okr5cgPzMNBy+Ycse2A6udMi4bqwW/zgBF/rwjcNqWkyr82Mcg8b0vjX8OJpZFy/FKjJmw6wV7t44kK6kW7A==}
    peerDependencies:
      react: '>=16.8.0'
      react-dom: '>=16.8.0'

  '@floating-ui/utils@0.2.9':
    resolution: {integrity: sha512-MDWhGtE+eHw5JW7lq4qhc5yRLS11ERl1c7Z6Xd0a58DozHES6EnNNwUWbMiG4J9Cgj053Bhk8zvlhFYKVhULwg==}

  '@hookform/resolvers@3.9.1':
    resolution: {integrity: sha512-ud2HqmGBM0P0IABqoskKWI6PEf6ZDDBZkFqe2Vnl+mTHCEHzr3ISjjZyCwTjC/qpL25JC9aIDkloQejvMeq0ug==}
    peerDependencies:
      react-hook-form: ^7.0.0

  '@img/sharp-darwin-arm64@0.33.5':
    resolution: {integrity: sha512-UT4p+iz/2H4twwAoLCqfA9UH5pI6DggwKEGuaPy7nCVQ8ZsiY5PIcrRvD1DzuY3qYL07NtIQcWnBSY/heikIFQ==}
    engines: {node: ^18.17.0 || ^20.3.0 || >=21.0.0}
    cpu: [arm64]
    os: [darwin]

  '@img/sharp-darwin-x64@0.33.5':
    resolution: {integrity: sha512-fyHac4jIc1ANYGRDxtiqelIbdWkIuQaI84Mv45KvGRRxSAa7o7d1ZKAOBaYbnepLC1WqxfpimdeWfvqqSGwR2Q==}
    engines: {node: ^18.17.0 || ^20.3.0 || >=21.0.0}
    cpu: [x64]
    os: [darwin]

  '@img/sharp-libvips-darwin-arm64@1.0.4':
    resolution: {integrity: sha512-XblONe153h0O2zuFfTAbQYAX2JhYmDHeWikp1LM9Hul9gVPjFY427k6dFEcOL72O01QxQsWi761svJ/ev9xEDg==}
    cpu: [arm64]
    os: [darwin]

  '@img/sharp-libvips-darwin-x64@1.0.4':
    resolution: {integrity: sha512-xnGR8YuZYfJGmWPvmlunFaWJsb9T/AO2ykoP3Fz/0X5XV2aoYBPkX6xqCQvUTKKiLddarLaxpzNe+b1hjeWHAQ==}
    cpu: [x64]
    os: [darwin]

  '@img/sharp-libvips-linux-arm64@1.0.4':
    resolution: {integrity: sha512-9B+taZ8DlyyqzZQnoeIvDVR/2F4EbMepXMc/NdVbkzsJbzkUjhXv/70GQJ7tdLA4YJgNP25zukcxpX2/SueNrA==}
    cpu: [arm64]
    os: [linux]

  '@img/sharp-libvips-linux-arm@1.0.5':
    resolution: {integrity: sha512-gvcC4ACAOPRNATg/ov8/MnbxFDJqf/pDePbBnuBDcjsI8PssmjoKMAz4LtLaVi+OnSb5FK/yIOamqDwGmXW32g==}
    cpu: [arm]
    os: [linux]

  '@img/sharp-libvips-linux-s390x@1.0.4':
    resolution: {integrity: sha512-u7Wz6ntiSSgGSGcjZ55im6uvTrOxSIS8/dgoVMoiGE9I6JAfU50yH5BoDlYA1tcuGS7g/QNtetJnxA6QEsCVTA==}
    cpu: [s390x]
    os: [linux]

  '@img/sharp-libvips-linux-x64@1.0.4':
    resolution: {integrity: sha512-MmWmQ3iPFZr0Iev+BAgVMb3ZyC4KeFc3jFxnNbEPas60e1cIfevbtuyf9nDGIzOaW9PdnDciJm+wFFaTlj5xYw==}
    cpu: [x64]
    os: [linux]

  '@img/sharp-libvips-linuxmusl-arm64@1.0.4':
    resolution: {integrity: sha512-9Ti+BbTYDcsbp4wfYib8Ctm1ilkugkA/uscUn6UXK1ldpC1JjiXbLfFZtRlBhjPZ5o1NCLiDbg8fhUPKStHoTA==}
    cpu: [arm64]
    os: [linux]

  '@img/sharp-libvips-linuxmusl-x64@1.0.4':
    resolution: {integrity: sha512-viYN1KX9m+/hGkJtvYYp+CCLgnJXwiQB39damAO7WMdKWlIhmYTfHjwSbQeUK/20vY154mwezd9HflVFM1wVSw==}
    cpu: [x64]
    os: [linux]

  '@img/sharp-linux-arm64@0.33.5':
    resolution: {integrity: sha512-JMVv+AMRyGOHtO1RFBiJy/MBsgz0x4AWrT6QoEVVTyh1E39TrCUpTRI7mx9VksGX4awWASxqCYLCV4wBZHAYxA==}
    engines: {node: ^18.17.0 || ^20.3.0 || >=21.0.0}
    cpu: [arm64]
    os: [linux]

  '@img/sharp-linux-arm@0.33.5':
    resolution: {integrity: sha512-JTS1eldqZbJxjvKaAkxhZmBqPRGmxgu+qFKSInv8moZ2AmT5Yib3EQ1c6gp493HvrvV8QgdOXdyaIBrhvFhBMQ==}
    engines: {node: ^18.17.0 || ^20.3.0 || >=21.0.0}
    cpu: [arm]
    os: [linux]

  '@img/sharp-linux-s390x@0.33.5':
    resolution: {integrity: sha512-y/5PCd+mP4CA/sPDKl2961b+C9d+vPAveS33s6Z3zfASk2j5upL6fXVPZi7ztePZ5CuH+1kW8JtvxgbuXHRa4Q==}
    engines: {node: ^18.17.0 || ^20.3.0 || >=21.0.0}
    cpu: [s390x]
    os: [linux]

  '@img/sharp-linux-x64@0.33.5':
    resolution: {integrity: sha512-opC+Ok5pRNAzuvq1AG0ar+1owsu842/Ab+4qvU879ippJBHvyY5n2mxF1izXqkPYlGuP/M556uh53jRLJmzTWA==}
    engines: {node: ^18.17.0 || ^20.3.0 || >=21.0.0}
    cpu: [x64]
    os: [linux]

  '@img/sharp-linuxmusl-arm64@0.33.5':
    resolution: {integrity: sha512-XrHMZwGQGvJg2V/oRSUfSAfjfPxO+4DkiRh6p2AFjLQztWUuY/o8Mq0eMQVIY7HJ1CDQUJlxGGZRw1a5bqmd1g==}
    engines: {node: ^18.17.0 || ^20.3.0 || >=21.0.0}
    cpu: [arm64]
    os: [linux]

  '@img/sharp-linuxmusl-x64@0.33.5':
    resolution: {integrity: sha512-WT+d/cgqKkkKySYmqoZ8y3pxx7lx9vVejxW/W4DOFMYVSkErR+w7mf2u8m/y4+xHe7yY9DAXQMWQhpnMuFfScw==}
    engines: {node: ^18.17.0 || ^20.3.0 || >=21.0.0}
    cpu: [x64]
    os: [linux]

  '@img/sharp-wasm32@0.33.5':
    resolution: {integrity: sha512-ykUW4LVGaMcU9lu9thv85CbRMAwfeadCJHRsg2GmeRa/cJxsVY9Rbd57JcMxBkKHag5U/x7TSBpScF4U8ElVzg==}
    engines: {node: ^18.17.0 || ^20.3.0 || >=21.0.0}
    cpu: [wasm32]

  '@img/sharp-win32-ia32@0.33.5':
    resolution: {integrity: sha512-T36PblLaTwuVJ/zw/LaH0PdZkRz5rd3SmMHX8GSmR7vtNSP5Z6bQkExdSK7xGWyxLw4sUknBuugTelgw2faBbQ==}
    engines: {node: ^18.17.0 || ^20.3.0 || >=21.0.0}
    cpu: [ia32]
    os: [win32]

  '@img/sharp-win32-x64@0.33.5':
    resolution: {integrity: sha512-MpY/o8/8kj+EcnxwvrP4aTJSWw/aZ7JIGR4aBeZkZw5B7/Jn+tY9/VNwtcoGmdT7GfggGIU4kygOMSbYnOrAbg==}
    engines: {node: ^18.17.0 || ^20.3.0 || >=21.0.0}
    cpu: [x64]
    os: [win32]

  '@isaacs/cliui@8.0.2':
    resolution: {integrity: sha512-O8jcjabXaleOG9DQ0+ARXWZBTfnP4WNAqzuiJK7ll44AmxGKv/J2M4TPjxjY3znBCfvBXFzucm1twdyFybFqEA==}
    engines: {node: '>=12'}

  '@jridgewell/gen-mapping@0.3.8':
    resolution: {integrity: sha512-imAbBGkb+ebQyxKgzv5Hu2nmROxoDOXHh80evxdoXNOrvAnVx7zimzc1Oo5h9RlfV4vPXaE2iM5pOFbvOCClWA==}
    engines: {node: '>=6.0.0'}

  '@jridgewell/resolve-uri@3.1.2':
    resolution: {integrity: sha512-bRISgCIjP20/tbWSPWMEi54QVPRZExkuD9lJL+UIxUKtwVJA8wW1Trb1jMs1RFXo1CBTNZ/5hpC9QvmKWdopKw==}
    engines: {node: '>=6.0.0'}

  '@jridgewell/set-array@1.2.1':
    resolution: {integrity: sha512-R8gLRTZeyp03ymzP/6Lil/28tGeGEzhx1q2k703KGWRAI1VdvPIXdG70VJc2pAMw3NA6JKL5hhFu1sJX0Mnn/A==}
    engines: {node: '>=6.0.0'}

  '@jridgewell/sourcemap-codec@1.5.0':
    resolution: {integrity: sha512-gv3ZRaISU3fjPAgNsriBRqGWQL6quFx04YMPW/zD8XMLsU32mhCCbfbO6KZFLjvYpCZ8zyDEgqsgf+PwPaM7GQ==}

  '@jridgewell/trace-mapping@0.3.25':
    resolution: {integrity: sha512-vNk6aEwybGtawWmy/PzwnGDOjCkLWSD2wqvjGGAgOAwCGWySYXfYoxt00IJkTF+8Lb57DwOb3Aa0o9CApepiYQ==}

  '@next/env@15.2.4':
    resolution: {integrity: sha512-+SFtMgoiYP3WoSswuNmxJOCwi06TdWE733D+WPjpXIe4LXGULwEaofiiAy6kbS0+XjM5xF5n3lKuBwN2SnqD9g==}

  '@next/swc-darwin-arm64@15.2.4':
    resolution: {integrity: sha512-1AnMfs655ipJEDC/FHkSr0r3lXBgpqKo4K1kiwfUf3iE68rDFXZ1TtHdMvf7D0hMItgDZ7Vuq3JgNMbt/+3bYw==}
    engines: {node: '>= 10'}
    cpu: [arm64]
    os: [darwin]

  '@next/swc-darwin-x64@15.2.4':
    resolution: {integrity: sha512-3qK2zb5EwCwxnO2HeO+TRqCubeI/NgCe+kL5dTJlPldV/uwCnUgC7VbEzgmxbfrkbjehL4H9BPztWOEtsoMwew==}
    engines: {node: '>= 10'}
    cpu: [x64]
    os: [darwin]

  '@next/swc-linux-arm64-gnu@15.2.4':
    resolution: {integrity: sha512-HFN6GKUcrTWvem8AZN7tT95zPb0GUGv9v0d0iyuTb303vbXkkbHDp/DxufB04jNVD+IN9yHy7y/6Mqq0h0YVaQ==}
    engines: {node: '>= 10'}
    cpu: [arm64]
    os: [linux]

  '@next/swc-linux-arm64-musl@15.2.4':
    resolution: {integrity: sha512-Oioa0SORWLwi35/kVB8aCk5Uq+5/ZIumMK1kJV+jSdazFm2NzPDztsefzdmzzpx5oGCJ6FkUC7vkaUseNTStNA==}
    engines: {node: '>= 10'}
    cpu: [arm64]
    os: [linux]

  '@next/swc-linux-x64-gnu@15.2.4':
    resolution: {integrity: sha512-yb5WTRaHdkgOqFOZiu6rHV1fAEK0flVpaIN2HB6kxHVSy/dIajWbThS7qON3W9/SNOH2JWkVCyulgGYekMePuw==}
    engines: {node: '>= 10'}
    cpu: [x64]
    os: [linux]

  '@next/swc-linux-x64-musl@15.2.4':
    resolution: {integrity: sha512-Dcdv/ix6srhkM25fgXiyOieFUkz+fOYkHlydWCtB0xMST6X9XYI3yPDKBZt1xuhOytONsIFJFB08xXYsxUwJLw==}
    engines: {node: '>= 10'}
    cpu: [x64]
    os: [linux]

  '@next/swc-win32-arm64-msvc@15.2.4':
    resolution: {integrity: sha512-dW0i7eukvDxtIhCYkMrZNQfNicPDExt2jPb9AZPpL7cfyUo7QSNl1DjsHjmmKp6qNAqUESyT8YFl/Aw91cNJJg==}
    engines: {node: '>= 10'}
    cpu: [arm64]
    os: [win32]

  '@next/swc-win32-x64-msvc@15.2.4':
    resolution: {integrity: sha512-SbnWkJmkS7Xl3kre8SdMF6F/XDh1DTFEhp0jRTj/uB8iPKoU2bb2NDfcu+iifv1+mxQEd1g2vvSxcZbXSKyWiQ==}
    engines: {node: '>= 10'}
    cpu: [x64]
    os: [win32]

  '@nodelib/fs.scandir@2.1.5':
    resolution: {integrity: sha512-vq24Bq3ym5HEQm2NKCr3yXDwjc7vTsEThRDnkp2DK9p1uqLR+DHurm/NOTo0KG7HYHU7eppKZj3MyqYuMBf62g==}
    engines: {node: '>= 8'}

  '@nodelib/fs.stat@2.0.5':
    resolution: {integrity: sha512-RkhPPp2zrqDAQA/2jNhnztcPAlv64XdhIp7a7454A5ovI7Bukxgt7MX7udwAu3zg1DcpPU0rz3VV1SeaqvY4+A==}
    engines: {node: '>= 8'}

  '@nodelib/fs.walk@1.2.8':
    resolution: {integrity: sha512-oGB+UxlgWcgQkgwo8GcEGwemoTFt3FIO9ababBmaGwXIoBKZ+GTy0pP185beGg7Llih/NSHSV2XAs1lnznocSg==}
    engines: {node: '>= 8'}

  '@pkgjs/parseargs@0.11.0':
    resolution: {integrity: sha512-+1VkjdD0QBLPodGrJUeqarH8VAIvQODIbwh9XpP5Syisf7YoQgsJKPNFoqqLQlu+VQ/tVSshMR6loPMn8U+dPg==}
    engines: {node: '>=14'}

  '@radix-ui/number@1.1.0':
    resolution: {integrity: sha512-V3gRzhVNU1ldS5XhAPTom1fOIo4ccrjjJgmE+LI2h/WaFpHmx0MQApT+KZHnx8abG6Avtfcz4WoEciMnpFT3HQ==}

  '@radix-ui/primitive@1.1.1':
    resolution: {integrity: sha512-SJ31y+Q/zAyShtXJc8x83i9TYdbAfHZ++tUZnvjJJqFjzsdUnKsxPL6IEtBlxKkU7yzer//GQtZSV4GbldL3YA==}

  '@radix-ui/react-accordion@1.2.2':
    resolution: {integrity: sha512-b1oh54x4DMCdGsB4/7ahiSrViXxaBwRPotiZNnYXjLha9vfuURSAZErki6qjDoSIV0eXx5v57XnTGVtGwnfp2g==}
    peerDependencies:
      '@types/react': '*'
      '@types/react-dom': '*'
      react: ^16.8 || ^17.0 || ^18.0 || ^19.0 || ^19.0.0-rc
      react-dom: ^16.8 || ^17.0 || ^18.0 || ^19.0 || ^19.0.0-rc
    peerDependenciesMeta:
      '@types/react':
        optional: true
      '@types/react-dom':
        optional: true

  '@radix-ui/react-alert-dialog@1.1.4':
    resolution: {integrity: sha512-A6Kh23qZDLy3PSU4bh2UJZznOrUdHImIXqF8YtUa6CN73f8EOO9XlXSCd9IHyPvIquTaa/kwaSWzZTtUvgXVGw==}
    peerDependencies:
      '@types/react': '*'
      '@types/react-dom': '*'
      react: ^16.8 || ^17.0 || ^18.0 || ^19.0 || ^19.0.0-rc
      react-dom: ^16.8 || ^17.0 || ^18.0 || ^19.0 || ^19.0.0-rc
    peerDependenciesMeta:
      '@types/react':
        optional: true
      '@types/react-dom':
        optional: true

  '@radix-ui/react-arrow@1.1.1':
    resolution: {integrity: sha512-NaVpZfmv8SKeZbn4ijN2V3jlHA9ngBG16VnIIm22nUR0Yk8KUALyBxT3KYEUnNuch9sTE8UTsS3whzBgKOL30w==}
    peerDependencies:
      '@types/react': '*'
      '@types/react-dom': '*'
      react: ^16.8 || ^17.0 || ^18.0 || ^19.0 || ^19.0.0-rc
      react-dom: ^16.8 || ^17.0 || ^18.0 || ^19.0 || ^19.0.0-rc
    peerDependenciesMeta:
      '@types/react':
        optional: true
      '@types/react-dom':
        optional: true

  '@radix-ui/react-aspect-ratio@1.1.1':
    resolution: {integrity: sha512-kNU4FIpcFMBLkOUcgeIteH06/8JLBcYY6Le1iKenDGCYNYFX3TQqCZjzkOsz37h7r94/99GTb7YhEr98ZBJibw==}
    peerDependencies:
      '@types/react': '*'
      '@types/react-dom': '*'
      react: ^16.8 || ^17.0 || ^18.0 || ^19.0 || ^19.0.0-rc
      react-dom: ^16.8 || ^17.0 || ^18.0 || ^19.0 || ^19.0.0-rc
    peerDependenciesMeta:
      '@types/react':
        optional: true
      '@types/react-dom':
        optional: true

  '@radix-ui/react-avatar@1.1.2':
    resolution: {integrity: sha512-GaC7bXQZ5VgZvVvsJ5mu/AEbjYLnhhkoidOboC50Z6FFlLA03wG2ianUoH+zgDQ31/9gCF59bE4+2bBgTyMiig==}
    peerDependencies:
      '@types/react': '*'
      '@types/react-dom': '*'
      react: ^16.8 || ^17.0 || ^18.0 || ^19.0 || ^19.0.0-rc
      react-dom: ^16.8 || ^17.0 || ^18.0 || ^19.0 || ^19.0.0-rc
    peerDependenciesMeta:
      '@types/react':
        optional: true
      '@types/react-dom':
        optional: true

  '@radix-ui/react-checkbox@1.1.3':
    resolution: {integrity: sha512-HD7/ocp8f1B3e6OHygH0n7ZKjONkhciy1Nh0yuBgObqThc3oyx+vuMfFHKAknXRHHWVE9XvXStxJFyjUmB8PIw==}
    peerDependencies:
      '@types/react': '*'
      '@types/react-dom': '*'
      react: ^16.8 || ^17.0 || ^18.0 || ^19.0 || ^19.0.0-rc
      react-dom: ^16.8 || ^17.0 || ^18.0 || ^19.0 || ^19.0.0-rc
    peerDependenciesMeta:
      '@types/react':
        optional: true
      '@types/react-dom':
        optional: true

  '@radix-ui/react-collapsible@1.1.2':
    resolution: {integrity: sha512-PliMB63vxz7vggcyq0IxNYk8vGDrLXVWw4+W4B8YnwI1s18x7YZYqlG9PLX7XxAJUi0g2DxP4XKJMFHh/iVh9A==}
    peerDependencies:
      '@types/react': '*'
      '@types/react-dom': '*'
      react: ^16.8 || ^17.0 || ^18.0 || ^19.0 || ^19.0.0-rc
      react-dom: ^16.8 || ^17.0 || ^18.0 || ^19.0 || ^19.0.0-rc
    peerDependenciesMeta:
      '@types/react':
        optional: true
      '@types/react-dom':
        optional: true

  '@radix-ui/react-collection@1.1.1':
    resolution: {integrity: sha512-LwT3pSho9Dljg+wY2KN2mrrh6y3qELfftINERIzBUO9e0N+t0oMTyn3k9iv+ZqgrwGkRnLpNJrsMv9BZlt2yuA==}
    peerDependencies:
      '@types/react': '*'
      '@types/react-dom': '*'
      react: ^16.8 || ^17.0 || ^18.0 || ^19.0 || ^19.0.0-rc
      react-dom: ^16.8 || ^17.0 || ^18.0 || ^19.0 || ^19.0.0-rc
    peerDependenciesMeta:
      '@types/react':
        optional: true
      '@types/react-dom':
        optional: true

  '@radix-ui/react-compose-refs@1.1.1':
    resolution: {integrity: sha512-Y9VzoRDSJtgFMUCoiZBDVo084VQ5hfpXxVE+NgkdNsjiDBByiImMZKKhxMwCbdHvhlENG6a833CbFkOQvTricw==}
    peerDependencies:
      '@types/react': '*'
      react: ^16.8 || ^17.0 || ^18.0 || ^19.0 || ^19.0.0-rc
    peerDependenciesMeta:
      '@types/react':
        optional: true

  '@radix-ui/react-compose-refs@1.1.2':
    resolution: {integrity: sha512-z4eqJvfiNnFMHIIvXP3CY57y2WJs5g2v3X0zm9mEJkrkNv4rDxu+sg9Jh8EkXyeqBkB7SOcboo9dMVqhyrACIg==}
    peerDependencies:
      '@types/react': '*'
      react: ^16.8 || ^17.0 || ^18.0 || ^19.0 || ^19.0.0-rc
    peerDependenciesMeta:
      '@types/react':
        optional: true

  '@radix-ui/react-context-menu@2.2.4':
    resolution: {integrity: sha512-ap4wdGwK52rJxGkwukU1NrnEodsUFQIooANKu+ey7d6raQ2biTcEf8za1zr0mgFHieevRTB2nK4dJeN8pTAZGQ==}
    peerDependencies:
      '@types/react': '*'
      '@types/react-dom': '*'
      react: ^16.8 || ^17.0 || ^18.0 || ^19.0 || ^19.0.0-rc
      react-dom: ^16.8 || ^17.0 || ^18.0 || ^19.0 || ^19.0.0-rc
    peerDependenciesMeta:
      '@types/react':
        optional: true
      '@types/react-dom':
        optional: true

  '@radix-ui/react-context@1.1.1':
    resolution: {integrity: sha512-UASk9zi+crv9WteK/NU4PLvOoL3OuE6BWVKNF6hPRBtYBDXQ2u5iu3O59zUlJiTVvkyuycnqrztsHVJwcK9K+Q==}
    peerDependencies:
      '@types/react': '*'
      react: ^16.8 || ^17.0 || ^18.0 || ^19.0 || ^19.0.0-rc
    peerDependenciesMeta:
      '@types/react':
        optional: true

  '@radix-ui/react-dialog@1.1.4':
    resolution: {integrity: sha512-Ur7EV1IwQGCyaAuyDRiOLA5JIUZxELJljF+MbM/2NC0BYwfuRrbpS30BiQBJrVruscgUkieKkqXYDOoByaxIoA==}
    peerDependencies:
      '@types/react': '*'
      '@types/react-dom': '*'
      react: ^16.8 || ^17.0 || ^18.0 || ^19.0 || ^19.0.0-rc
      react-dom: ^16.8 || ^17.0 || ^18.0 || ^19.0 || ^19.0.0-rc
    peerDependenciesMeta:
      '@types/react':
        optional: true
      '@types/react-dom':
        optional: true

  '@radix-ui/react-direction@1.1.0':
    resolution: {integrity: sha512-BUuBvgThEiAXh2DWu93XsT+a3aWrGqolGlqqw5VU1kG7p/ZH2cuDlM1sRLNnY3QcBS69UIz2mcKhMxDsdewhjg==}
    peerDependencies:
      '@types/react': '*'
      react: ^16.8 || ^17.0 || ^18.0 || ^19.0 || ^19.0.0-rc
    peerDependenciesMeta:
      '@types/react':
        optional: true

  '@radix-ui/react-dismissable-layer@1.1.3':
    resolution: {integrity: sha512-onrWn/72lQoEucDmJnr8uczSNTujT0vJnA/X5+3AkChVPowr8n1yvIKIabhWyMQeMvvmdpsvcyDqx3X1LEXCPg==}
    peerDependencies:
      '@types/react': '*'
      '@types/react-dom': '*'
      react: ^16.8 || ^17.0 || ^18.0 || ^19.0 || ^19.0.0-rc
      react-dom: ^16.8 || ^17.0 || ^18.0 || ^19.0 || ^19.0.0-rc
    peerDependenciesMeta:
      '@types/react':
        optional: true
      '@types/react-dom':
        optional: true

  '@radix-ui/react-dropdown-menu@2.1.4':
    resolution: {integrity: sha512-iXU1Ab5ecM+yEepGAWK8ZhMyKX4ubFdCNtol4sT9D0OVErG9PNElfx3TQhjw7n7BC5nFVz68/5//clWy+8TXzA==}
    peerDependencies:
      '@types/react': '*'
      '@types/react-dom': '*'
      react: ^16.8 || ^17.0 || ^18.0 || ^19.0 || ^19.0.0-rc
      react-dom: ^16.8 || ^17.0 || ^18.0 || ^19.0 || ^19.0.0-rc
    peerDependenciesMeta:
      '@types/react':
        optional: true
      '@types/react-dom':
        optional: true

  '@radix-ui/react-focus-guards@1.1.1':
    resolution: {integrity: sha512-pSIwfrT1a6sIoDASCSpFwOasEwKTZWDw/iBdtnqKO7v6FeOzYJ7U53cPzYFVR3geGGXgVHaH+CdngrrAzqUGxg==}
    peerDependencies:
      '@types/react': '*'
      react: ^16.8 || ^17.0 || ^18.0 || ^19.0 || ^19.0.0-rc
    peerDependenciesMeta:
      '@types/react':
        optional: true

  '@radix-ui/react-focus-scope@1.1.1':
    resolution: {integrity: sha512-01omzJAYRxXdG2/he/+xy+c8a8gCydoQ1yOxnWNcRhrrBW5W+RQJ22EK1SaO8tb3WoUsuEw7mJjBozPzihDFjA==}
    peerDependencies:
      '@types/react': '*'
      '@types/react-dom': '*'
      react: ^16.8 || ^17.0 || ^18.0 || ^19.0 || ^19.0.0-rc
      react-dom: ^16.8 || ^17.0 || ^18.0 || ^19.0 || ^19.0.0-rc
    peerDependenciesMeta:
      '@types/react':
        optional: true
      '@types/react-dom':
        optional: true

  '@radix-ui/react-hover-card@1.1.4':
    resolution: {integrity: sha512-QSUUnRA3PQ2UhvoCv3eYvMnCAgGQW+sTu86QPuNb+ZMi+ZENd6UWpiXbcWDQ4AEaKF9KKpCHBeaJz9Rw6lRlaQ==}
    peerDependencies:
      '@types/react': '*'
      '@types/react-dom': '*'
      react: ^16.8 || ^17.0 || ^18.0 || ^19.0 || ^19.0.0-rc
      react-dom: ^16.8 || ^17.0 || ^18.0 || ^19.0 || ^19.0.0-rc
    peerDependenciesMeta:
      '@types/react':
        optional: true
      '@types/react-dom':
        optional: true

  '@radix-ui/react-id@1.1.0':
    resolution: {integrity: sha512-EJUrI8yYh7WOjNOqpoJaf1jlFIH2LvtgAl+YcFqNCa+4hj64ZXmPkAKOFs/ukjz3byN6bdb/AVUqHkI8/uWWMA==}
    peerDependencies:
      '@types/react': '*'
      react: ^16.8 || ^17.0 || ^18.0 || ^19.0 || ^19.0.0-rc
    peerDependenciesMeta:
      '@types/react':
        optional: true

  '@radix-ui/react-id@1.1.1':
    resolution: {integrity: sha512-kGkGegYIdQsOb4XjsfM97rXsiHaBwco+hFI66oO4s9LU+PLAC5oJ7khdOVFxkhsmlbpUqDAvXw11CluXP+jkHg==}
    peerDependencies:
      '@types/react': '*'
      react: ^16.8 || ^17.0 || ^18.0 || ^19.0 || ^19.0.0-rc
    peerDependenciesMeta:
      '@types/react':
        optional: true

  '@radix-ui/react-label@2.1.1':
    resolution: {integrity: sha512-UUw5E4e/2+4kFMH7+YxORXGWggtY6sM8WIwh5RZchhLuUg2H1hc98Py+pr8HMz6rdaYrK2t296ZEjYLOCO5uUw==}
    peerDependencies:
      '@types/react': '*'
      '@types/react-dom': '*'
      react: ^16.8 || ^17.0 || ^18.0 || ^19.0 || ^19.0.0-rc
      react-dom: ^16.8 || ^17.0 || ^18.0 || ^19.0 || ^19.0.0-rc
    peerDependenciesMeta:
      '@types/react':
        optional: true
      '@types/react-dom':
        optional: true

  '@radix-ui/react-menu@2.1.4':
    resolution: {integrity: sha512-BnOgVoL6YYdHAG6DtXONaR29Eq4nvbi8rutrV/xlr3RQCMMb3yqP85Qiw/3NReozrSW+4dfLkK+rc1hb4wPU/A==}
    peerDependencies:
      '@types/react': '*'
      '@types/react-dom': '*'
      react: ^16.8 || ^17.0 || ^18.0 || ^19.0 || ^19.0.0-rc
      react-dom: ^16.8 || ^17.0 || ^18.0 || ^19.0 || ^19.0.0-rc
    peerDependenciesMeta:
      '@types/react':
        optional: true
      '@types/react-dom':
        optional: true

  '@radix-ui/react-menubar@1.1.4':
    resolution: {integrity: sha512-+KMpi7VAZuB46+1LD7a30zb5IxyzLgC8m8j42gk3N4TUCcViNQdX8FhoH1HDvYiA8quuqcek4R4bYpPn/SY1GA==}
    peerDependencies:
      '@types/react': '*'
      '@types/react-dom': '*'
      react: ^16.8 || ^17.0 || ^18.0 || ^19.0 || ^19.0.0-rc
      react-dom: ^16.8 || ^17.0 || ^18.0 || ^19.0 || ^19.0.0-rc
    peerDependenciesMeta:
      '@types/react':
        optional: true
      '@types/react-dom':
        optional: true

  '@radix-ui/react-navigation-menu@1.2.3':
    resolution: {integrity: sha512-IQWAsQ7dsLIYDrn0WqPU+cdM7MONTv9nqrLVYoie3BPiabSfUVDe6Fr+oEt0Cofsr9ONDcDe9xhmJbL1Uq1yKg==}
    peerDependencies:
      '@types/react': '*'
      '@types/react-dom': '*'
      react: ^16.8 || ^17.0 || ^18.0 || ^19.0 || ^19.0.0-rc
      react-dom: ^16.8 || ^17.0 || ^18.0 || ^19.0 || ^19.0.0-rc
    peerDependenciesMeta:
      '@types/react':
        optional: true
      '@types/react-dom':
        optional: true

  '@radix-ui/react-popover@1.1.4':
    resolution: {integrity: sha512-aUACAkXx8LaFymDma+HQVji7WhvEhpFJ7+qPz17Nf4lLZqtreGOFRiNQWQmhzp7kEWg9cOyyQJpdIMUMPc/CPw==}
    peerDependencies:
      '@types/react': '*'
      '@types/react-dom': '*'
      react: ^16.8 || ^17.0 || ^18.0 || ^19.0 || ^19.0.0-rc
      react-dom: ^16.8 || ^17.0 || ^18.0 || ^19.0 || ^19.0.0-rc
    peerDependenciesMeta:
      '@types/react':
        optional: true
      '@types/react-dom':
        optional: true

  '@radix-ui/react-popper@1.2.1':
    resolution: {integrity: sha512-3kn5Me69L+jv82EKRuQCXdYyf1DqHwD2U/sxoNgBGCB7K9TRc3bQamQ+5EPM9EvyPdli0W41sROd+ZU1dTCztw==}
    peerDependencies:
      '@types/react': '*'
      '@types/react-dom': '*'
      react: ^16.8 || ^17.0 || ^18.0 || ^19.0 || ^19.0.0-rc
      react-dom: ^16.8 || ^17.0 || ^18.0 || ^19.0 || ^19.0.0-rc
    peerDependenciesMeta:
      '@types/react':
        optional: true
      '@types/react-dom':
        optional: true

  '@radix-ui/react-portal@1.1.3':
    resolution: {integrity: sha512-NciRqhXnGojhT93RPyDaMPfLH3ZSl4jjIFbZQ1b/vxvZEdHsBZ49wP9w8L3HzUQwep01LcWtkUvm0OVB5JAHTw==}
    peerDependencies:
      '@types/react': '*'
      '@types/react-dom': '*'
      react: ^16.8 || ^17.0 || ^18.0 || ^19.0 || ^19.0.0-rc
      react-dom: ^16.8 || ^17.0 || ^18.0 || ^19.0 || ^19.0.0-rc
    peerDependenciesMeta:
      '@types/react':
        optional: true
      '@types/react-dom':
        optional: true

  '@radix-ui/react-presence@1.1.2':
    resolution: {integrity: sha512-18TFr80t5EVgL9x1SwF/YGtfG+l0BS0PRAlCWBDoBEiDQjeKgnNZRVJp/oVBl24sr3Gbfwc/Qpj4OcWTQMsAEg==}
    peerDependencies:
      '@types/react': '*'
      '@types/react-dom': '*'
      react: ^16.8 || ^17.0 || ^18.0 || ^19.0 || ^19.0.0-rc
      react-dom: ^16.8 || ^17.0 || ^18.0 || ^19.0 || ^19.0.0-rc
    peerDependenciesMeta:
      '@types/react':
        optional: true
      '@types/react-dom':
        optional: true

  '@radix-ui/react-primitive@2.0.1':
    resolution: {integrity: sha512-sHCWTtxwNn3L3fH8qAfnF3WbUZycW93SM1j3NFDzXBiz8D6F5UTTy8G1+WFEaiCdvCVRJWj6N2R4Xq6HdiHmDg==}
    peerDependencies:
      '@types/react': '*'
      '@types/react-dom': '*'
      react: ^16.8 || ^17.0 || ^18.0 || ^19.0 || ^19.0.0-rc
      react-dom: ^16.8 || ^17.0 || ^18.0 || ^19.0 || ^19.0.0-rc
    peerDependenciesMeta:
      '@types/react':
        optional: true
      '@types/react-dom':
        optional: true

  '@radix-ui/react-primitive@2.1.3':
    resolution: {integrity: sha512-m9gTwRkhy2lvCPe6QJp4d3G1TYEUHn/FzJUtq9MjH46an1wJU+GdoGC5VLof8RX8Ft/DlpshApkhswDLZzHIcQ==}
    peerDependencies:
      '@types/react': '*'
      '@types/react-dom': '*'
      react: ^16.8 || ^17.0 || ^18.0 || ^19.0 || ^19.0.0-rc
      react-dom: ^16.8 || ^17.0 || ^18.0 || ^19.0 || ^19.0.0-rc
    peerDependenciesMeta:
      '@types/react':
        optional: true
      '@types/react-dom':
        optional: true

  '@radix-ui/react-progress@1.1.1':
    resolution: {integrity: sha512-6diOawA84f/eMxFHcWut0aE1C2kyE9dOyCTQOMRR2C/qPiXz/X0SaiA/RLbapQaXUCmy0/hLMf9meSccD1N0pA==}
    peerDependencies:
      '@types/react': '*'
      '@types/react-dom': '*'
      react: ^16.8 || ^17.0 || ^18.0 || ^19.0 || ^19.0.0-rc
      react-dom: ^16.8 || ^17.0 || ^18.0 || ^19.0 || ^19.0.0-rc
    peerDependenciesMeta:
      '@types/react':
        optional: true
      '@types/react-dom':
        optional: true

  '@radix-ui/react-radio-group@1.2.2':
    resolution: {integrity: sha512-E0MLLGfOP0l8P/NxgVzfXJ8w3Ch8cdO6UDzJfDChu4EJDy+/WdO5LqpdY8PYnCErkmZH3gZhDL1K7kQ41fAHuQ==}
    peerDependencies:
      '@types/react': '*'
      '@types/react-dom': '*'
      react: ^16.8 || ^17.0 || ^18.0 || ^19.0 || ^19.0.0-rc
      react-dom: ^16.8 || ^17.0 || ^18.0 || ^19.0 || ^19.0.0-rc
    peerDependenciesMeta:
      '@types/react':
        optional: true
      '@types/react-dom':
        optional: true

  '@radix-ui/react-roving-focus@1.1.1':
    resolution: {integrity: sha512-QE1RoxPGJ/Nm8Qmk0PxP8ojmoaS67i0s7hVssS7KuI2FQoc/uzVlZsqKfQvxPE6D8hICCPHJ4D88zNhT3OOmkw==}
    peerDependencies:
      '@types/react': '*'
      '@types/react-dom': '*'
      react: ^16.8 || ^17.0 || ^18.0 || ^19.0 || ^19.0.0-rc
      react-dom: ^16.8 || ^17.0 || ^18.0 || ^19.0 || ^19.0.0-rc
    peerDependenciesMeta:
      '@types/react':
        optional: true
      '@types/react-dom':
        optional: true

  '@radix-ui/react-scroll-area@1.2.2':
    resolution: {integrity: sha512-EFI1N/S3YxZEW/lJ/H1jY3njlvTd8tBmgKEn4GHi51+aMm94i6NmAJstsm5cu3yJwYqYc93gpCPm21FeAbFk6g==}
    peerDependencies:
      '@types/react': '*'
      '@types/react-dom': '*'
      react: ^16.8 || ^17.0 || ^18.0 || ^19.0 || ^19.0.0-rc
      react-dom: ^16.8 || ^17.0 || ^18.0 || ^19.0 || ^19.0.0-rc
    peerDependenciesMeta:
      '@types/react':
        optional: true
      '@types/react-dom':
        optional: true

  '@radix-ui/react-select@2.1.4':
    resolution: {integrity: sha512-pOkb2u8KgO47j/h7AylCj7dJsm69BXcjkrvTqMptFqsE2i0p8lHkfgneXKjAgPzBMivnoMyt8o4KiV4wYzDdyQ==}
    peerDependencies:
      '@types/react': '*'
      '@types/react-dom': '*'
      react: ^16.8 || ^17.0 || ^18.0 || ^19.0 || ^19.0.0-rc
      react-dom: ^16.8 || ^17.0 || ^18.0 || ^19.0 || ^19.0.0-rc
    peerDependenciesMeta:
      '@types/react':
        optional: true
      '@types/react-dom':
        optional: true

  '@radix-ui/react-separator@1.1.1':
    resolution: {integrity: sha512-RRiNRSrD8iUiXriq/Y5n4/3iE8HzqgLHsusUSg5jVpU2+3tqcUFPJXHDymwEypunc2sWxDUS3UC+rkZRlHedsw==}
    peerDependencies:
      '@types/react': '*'
      '@types/react-dom': '*'
      react: ^16.8 || ^17.0 || ^18.0 || ^19.0 || ^19.0.0-rc
      react-dom: ^16.8 || ^17.0 || ^18.0 || ^19.0 || ^19.0.0-rc
    peerDependenciesMeta:
      '@types/react':
        optional: true
      '@types/react-dom':
        optional: true

  '@radix-ui/react-slider@1.2.2':
    resolution: {integrity: sha512-sNlU06ii1/ZcbHf8I9En54ZPW0Vil/yPVg4vQMcFNjrIx51jsHbFl1HYHQvCIWJSr1q0ZmA+iIs/ZTv8h7HHSA==}
    peerDependencies:
      '@types/react': '*'
      '@types/react-dom': '*'
      react: ^16.8 || ^17.0 || ^18.0 || ^19.0 || ^19.0.0-rc
      react-dom: ^16.8 || ^17.0 || ^18.0 || ^19.0 || ^19.0.0-rc
    peerDependenciesMeta:
      '@types/react':
        optional: true
      '@types/react-dom':
        optional: true

  '@radix-ui/react-slot@1.1.1':
    resolution: {integrity: sha512-RApLLOcINYJA+dMVbOju7MYv1Mb2EBp2nH4HdDzXTSyaR5optlm6Otrz1euW3HbdOR8UmmFK06TD+A9frYWv+g==}
    peerDependencies:
      '@types/react': '*'
      react: ^16.8 || ^17.0 || ^18.0 || ^19.0 || ^19.0.0-rc
    peerDependenciesMeta:
      '@types/react':
        optional: true

  '@radix-ui/react-slot@1.2.3':
    resolution: {integrity: sha512-aeNmHnBxbi2St0au6VBVC7JXFlhLlOnvIIlePNniyUNAClzmtAUEY8/pBiK3iHjufOlwA+c20/8jngo7xcrg8A==}
    peerDependencies:
      '@types/react': '*'
      react: ^16.8 || ^17.0 || ^18.0 || ^19.0 || ^19.0.0-rc
    peerDependenciesMeta:
      '@types/react':
        optional: true

  '@radix-ui/react-switch@1.1.2':
    resolution: {integrity: sha512-zGukiWHjEdBCRyXvKR6iXAQG6qXm2esuAD6kDOi9Cn+1X6ev3ASo4+CsYaD6Fov9r/AQFekqnD/7+V0Cs6/98g==}
    peerDependencies:
      '@types/react': '*'
      '@types/react-dom': '*'
      react: ^16.8 || ^17.0 || ^18.0 || ^19.0 || ^19.0.0-rc
      react-dom: ^16.8 || ^17.0 || ^18.0 || ^19.0 || ^19.0.0-rc
    peerDependenciesMeta:
      '@types/react':
        optional: true
      '@types/react-dom':
        optional: true

  '@radix-ui/react-tabs@1.1.2':
    resolution: {integrity: sha512-9u/tQJMcC2aGq7KXpGivMm1mgq7oRJKXphDwdypPd/j21j/2znamPU8WkXgnhUaTrSFNIt8XhOyCAupg8/GbwQ==}
    peerDependencies:
      '@types/react': '*'
      '@types/react-dom': '*'
      react: ^16.8 || ^17.0 || ^18.0 || ^19.0 || ^19.0.0-rc
      react-dom: ^16.8 || ^17.0 || ^18.0 || ^19.0 || ^19.0.0-rc
    peerDependenciesMeta:
      '@types/react':
        optional: true
      '@types/react-dom':
        optional: true

  '@radix-ui/react-toast@1.2.4':
    resolution: {integrity: sha512-Sch9idFJHJTMH9YNpxxESqABcAFweJG4tKv+0zo0m5XBvUSL8FM5xKcJLFLXononpePs8IclyX1KieL5SDUNgA==}
    peerDependencies:
      '@types/react': '*'
      '@types/react-dom': '*'
      react: ^16.8 || ^17.0 || ^18.0 || ^19.0 || ^19.0.0-rc
      react-dom: ^16.8 || ^17.0 || ^18.0 || ^19.0 || ^19.0.0-rc
    peerDependenciesMeta:
      '@types/react':
        optional: true
      '@types/react-dom':
        optional: true

  '@radix-ui/react-toggle-group@1.1.1':
    resolution: {integrity: sha512-OgDLZEA30Ylyz8YSXvnGqIHtERqnUt1KUYTKdw/y8u7Ci6zGiJfXc02jahmcSNK3YcErqioj/9flWC9S1ihfwg==}
    peerDependencies:
      '@types/react': '*'
      '@types/react-dom': '*'
      react: ^16.8 || ^17.0 || ^18.0 || ^19.0 || ^19.0.0-rc
      react-dom: ^16.8 || ^17.0 || ^18.0 || ^19.0 || ^19.0.0-rc
    peerDependenciesMeta:
      '@types/react':
        optional: true
      '@types/react-dom':
        optional: true

  '@radix-ui/react-toggle@1.1.1':
    resolution: {integrity: sha512-i77tcgObYr743IonC1hrsnnPmszDRn8p+EGUsUt+5a/JFn28fxaM88Py6V2mc8J5kELMWishI0rLnuGLFD/nnQ==}
    peerDependencies:
      '@types/react': '*'
      '@types/react-dom': '*'
      react: ^16.8 || ^17.0 || ^18.0 || ^19.0 || ^19.0.0-rc
      react-dom: ^16.8 || ^17.0 || ^18.0 || ^19.0 || ^19.0.0-rc
    peerDependenciesMeta:
      '@types/react':
        optional: true
      '@types/react-dom':
        optional: true

  '@radix-ui/react-tooltip@1.1.6':
    resolution: {integrity: sha512-TLB5D8QLExS1uDn7+wH/bjEmRurNMTzNrtq7IjaS4kjion9NtzsTGkvR5+i7yc9q01Pi2KMM2cN3f8UG4IvvXA==}
    peerDependencies:
      '@types/react': '*'
      '@types/react-dom': '*'
      react: ^16.8 || ^17.0 || ^18.0 || ^19.0 || ^19.0.0-rc
      react-dom: ^16.8 || ^17.0 || ^18.0 || ^19.0 || ^19.0.0-rc
    peerDependenciesMeta:
      '@types/react':
        optional: true
      '@types/react-dom':
        optional: true

  '@radix-ui/react-use-callback-ref@1.1.0':
    resolution: {integrity: sha512-CasTfvsy+frcFkbXtSJ2Zu9JHpN8TYKxkgJGWbjiZhFivxaeW7rMeZt7QELGVLaYVfFMsKHjb7Ak0nMEe+2Vfw==}
    peerDependencies:
      '@types/react': '*'
      react: ^16.8 || ^17.0 || ^18.0 || ^19.0 || ^19.0.0-rc
    peerDependenciesMeta:
      '@types/react':
        optional: true

  '@radix-ui/react-use-controllable-state@1.1.0':
    resolution: {integrity: sha512-MtfMVJiSr2NjzS0Aa90NPTnvTSg6C/JLCV7ma0W6+OMV78vd8OyRpID+Ng9LxzsPbLeuBnWBA1Nq30AtBIDChw==}
    peerDependencies:
      '@types/react': '*'
      react: ^16.8 || ^17.0 || ^18.0 || ^19.0 || ^19.0.0-rc
    peerDependenciesMeta:
      '@types/react':
        optional: true

  '@radix-ui/react-use-escape-keydown@1.1.0':
    resolution: {integrity: sha512-L7vwWlR1kTTQ3oh7g1O0CBF3YCyyTj8NmhLR+phShpyA50HCfBFKVJTpshm9PzLiKmehsrQzTYTpX9HvmC9rhw==}
    peerDependencies:
      '@types/react': '*'
      react: ^16.8 || ^17.0 || ^18.0 || ^19.0 || ^19.0.0-rc
    peerDependenciesMeta:
      '@types/react':
        optional: true

  '@radix-ui/react-use-layout-effect@1.1.0':
    resolution: {integrity: sha512-+FPE0rOdziWSrH9athwI1R0HDVbWlEhd+FR+aSDk4uWGmSJ9Z54sdZVDQPZAinJhJXwfT+qnj969mCsT2gfm5w==}
    peerDependencies:
      '@types/react': '*'
      react: ^16.8 || ^17.0 || ^18.0 || ^19.0 || ^19.0.0-rc
    peerDependenciesMeta:
      '@types/react':
        optional: true

  '@radix-ui/react-use-layout-effect@1.1.1':
    resolution: {integrity: sha512-RbJRS4UWQFkzHTTwVymMTUv8EqYhOp8dOOviLj2ugtTiXRaRQS7GLGxZTLL1jWhMeoSCf5zmcZkqTl9IiYfXcQ==}
    peerDependencies:
      '@types/react': '*'
      react: ^16.8 || ^17.0 || ^18.0 || ^19.0 || ^19.0.0-rc
    peerDependenciesMeta:
      '@types/react':
        optional: true

  '@radix-ui/react-use-previous@1.1.0':
    resolution: {integrity: sha512-Z/e78qg2YFnnXcW88A4JmTtm4ADckLno6F7OXotmkQfeuCVaKuYzqAATPhVzl3delXE7CxIV8shofPn3jPc5Og==}
    peerDependencies:
      '@types/react': '*'
      react: ^16.8 || ^17.0 || ^18.0 || ^19.0 || ^19.0.0-rc
    peerDependenciesMeta:
      '@types/react':
        optional: true

  '@radix-ui/react-use-rect@1.1.0':
    resolution: {integrity: sha512-0Fmkebhr6PiseyZlYAOtLS+nb7jLmpqTrJyv61Pe68MKYW6OWdRE2kI70TaYY27u7H0lajqM3hSMMLFq18Z7nQ==}
    peerDependencies:
      '@types/react': '*'
      react: ^16.8 || ^17.0 || ^18.0 || ^19.0 || ^19.0.0-rc
    peerDependenciesMeta:
      '@types/react':
        optional: true

  '@radix-ui/react-use-size@1.1.0':
    resolution: {integrity: sha512-XW3/vWuIXHa+2Uwcc2ABSfcCledmXhhQPlGbfcRXbiUQI5Icjcg19BGCZVKKInYbvUCut/ufbbLLPFC5cbb1hw==}
    peerDependencies:
      '@types/react': '*'
      react: ^16.8 || ^17.0 || ^18.0 || ^19.0 || ^19.0.0-rc
    peerDependenciesMeta:
      '@types/react':
        optional: true

  '@radix-ui/react-visually-hidden@1.1.1':
    resolution: {integrity: sha512-vVfA2IZ9q/J+gEamvj761Oq1FpWgCDaNOOIfbPVp2MVPLEomUr5+Vf7kJGwQ24YxZSlQVar7Bes8kyTo5Dshpg==}
    peerDependencies:
      '@types/react': '*'
      '@types/react-dom': '*'
      react: ^16.8 || ^17.0 || ^18.0 || ^19.0 || ^19.0.0-rc
      react-dom: ^16.8 || ^17.0 || ^18.0 || ^19.0 || ^19.0.0-rc
    peerDependenciesMeta:
      '@types/react':
        optional: true
      '@types/react-dom':
        optional: true

  '@radix-ui/rect@1.1.0':
    resolution: {integrity: sha512-A9+lCBZoaMJlVKcRBz2YByCG+Cp2t6nAnMnNba+XiWxnj6r4JUFqfsgwocMBZU9LPtdxC6wB56ySYpc7LQIoJg==}

  '@swc/counter@0.1.3':
    resolution: {integrity: sha512-e2BR4lsJkkRlKZ/qCHPw9ZaSxc0MVUd7gtbtaB7aMvHeJVYe8sOB8DBZkP2DtISHGSku9sCK6T6cnY0CtXrOCQ==}

  '@swc/helpers@0.5.15':
    resolution: {integrity: sha512-JQ5TuMi45Owi4/BIMAJBoSQoOJu12oOk/gADqlcUL9JEdHB8vyjUSsxqeNXnmXHjYKMi2WcYtezGEEhqUI/E2g==}

  '@types/d3-array@3.2.1':
    resolution: {integrity: sha512-Y2Jn2idRrLzUfAKV2LyRImR+y4oa2AntrgID95SHJxuMUrkNXmanDSed71sRNZysveJVt1hLLemQZIady0FpEg==}

  '@types/d3-color@3.1.3':
    resolution: {integrity: sha512-iO90scth9WAbmgv7ogoq57O9YpKmFBbmoEoCHDB2xMBY0+/KVrqAaCDyCE16dUspeOvIxFFRI+0sEtqDqy2b4A==}

  '@types/d3-ease@3.0.2':
    resolution: {integrity: sha512-NcV1JjO5oDzoK26oMzbILE6HW7uVXOHLQvHshBUW4UMdZGfiY6v5BeQwh9a9tCzv+CeefZQHJt5SRgK154RtiA==}

  '@types/d3-interpolate@3.0.4':
    resolution: {integrity: sha512-mgLPETlrpVV1YRJIglr4Ez47g7Yxjl1lj7YKsiMCb27VJH9W8NVM6Bb9d8kkpG/uAQS5AmbA48q2IAolKKo1MA==}

  '@types/d3-path@3.1.1':
    resolution: {integrity: sha512-VMZBYyQvbGmWyWVea0EHs/BwLgxc+MKi1zLDCONksozI4YJMcTt8ZEuIR4Sb1MMTE8MMW49v0IwI5+b7RmfWlg==}

  '@types/d3-scale@4.0.9':
    resolution: {integrity: sha512-dLmtwB8zkAeO/juAMfnV+sItKjlsw2lKdZVVy6LRr0cBmegxSABiLEpGVmSJJ8O08i4+sGR6qQtb6WtuwJdvVw==}

  '@types/d3-shape@3.1.7':
    resolution: {integrity: sha512-VLvUQ33C+3J+8p+Daf+nYSOsjB4GXp19/S/aGo60m9h1v6XaxjiT82lKVWJCfzhtuZ3yD7i/TPeC/fuKLLOSmg==}

  '@types/d3-time@3.0.4':
    resolution: {integrity: sha512-yuzZug1nkAAaBlBBikKZTgzCeA+k1uy4ZFwWANOfKw5z5LRhV0gNA7gNkKm7HoK+HRN0wX3EkxGk0fpbWhmB7g==}

  '@types/d3-timer@3.0.2':
    resolution: {integrity: sha512-Ps3T8E8dZDam6fUyNiMkekK3XUsaUEik+idO9/YjPtfj2qruF8tFBXS7XhtE4iIXBLxhmLjP3SXpLhVf21I9Lw==}

  '@types/node@22.0.0':
    resolution: {integrity: sha512-VT7KSYudcPOzP5Q0wfbowyNLaVR8QWUdw+088uFWwfvpY6uCWaXpqV6ieLAu9WBcnTa7H4Z5RLK8I5t2FuOcqw==}

  '@types/react-dom@19.0.0':
    resolution: {integrity: sha512-1KfiQKsH1o00p9m5ag12axHQSb3FOU9H20UTrujVSkNhuCrRHiQWFqgEnTNK5ZNfnzZv8UWrnXVqCmCF9fgY3w==}

  '@types/react@19.0.0':
    resolution: {integrity: sha512-MY3oPudxvMYyesqs/kW1Bh8y9VqSmf+tzqw3ae8a9DZW68pUe3zAdHeI1jc6iAysuRdACnVknHP8AhwD4/dxtg==}

  ansi-regex@5.0.1:
    resolution: {integrity: sha512-quJQXlTSUGL2LH9SUXo8VwsY4soanhgo6LNSm84E1LBcE8s3O0wpdiRzyR9z/ZZJMlMWv37qOOb9pdJlMUEKFQ==}
    engines: {node: '>=8'}

  ansi-regex@6.1.0:
    resolution: {integrity: sha512-7HSX4QQb4CspciLpVFwyRe79O3xsIZDDLER21kERQ71oaPodF8jL725AgJMFAYbooIqolJoRLuM81SpeUkpkvA==}
    engines: {node: '>=12'}

  ansi-styles@4.3.0:
    resolution: {integrity: sha512-zbB9rCJAT1rbjiVDb2hqKFHNYLxgtk8NURxZ3IZwD3F6NtxbXZQCnnSi1Lkx+IDohdPlFp222wVALIheZJQSEg==}
    engines: {node: '>=8'}

  ansi-styles@6.2.1:
    resolution: {integrity: sha512-bN798gFfQX+viw3R7yrGWRqnrN2oRkEkUjjl4JNn4E8GxxbjtG3FbrEIIY3l8/hrwUwIeCZvi4QuOTP4MErVug==}
    engines: {node: '>=12'}

  any-promise@1.3.0:
    resolution: {integrity: sha512-7UvmKalWRt1wgjL1RrGxoSJW/0QZFIegpeGvZG9kjp8vrRu55XTHbwnqq2GpXm9uLbcuhxm3IqX9OB4MZR1b2A==}

  anymatch@3.1.3:
    resolution: {integrity: sha512-KMReFUr0B4t+D+OBkjR3KYqvocp2XaSzO55UcB6mgQMd3KbcE+mWTyvVV7D/zsdEbNnV6acZUutkiHQXvTr1Rw==}
    engines: {node: '>= 8'}

  arg@5.0.2:
    resolution: {integrity: sha512-PYjyFOLKQ9y57JvQ6QLo8dAgNqswh8M1RMJYdQduT6xbWSgK36P/Z/v+p888pM69jMMfS8Xd8F6I1kQ/I9HUGg==}

  aria-hidden@1.2.6:
    resolution: {integrity: sha512-ik3ZgC9dY/lYVVM++OISsaYDeg1tb0VtP5uL3ouh1koGOaUMDPpbFIei4JkFimWUFPn90sbMNMXQAIVOlnYKJA==}
    engines: {node: '>=10'}

  autoprefixer@10.4.20:
    resolution: {integrity: sha512-XY25y5xSv/wEoqzDyXXME4AFfkZI0P23z6Fs3YgymDnKJkCGOnkL0iTxCa85UTqaSgfcqyf3UA6+c7wUvx/16g==}
    engines: {node: ^10 || ^12 || >=14}
    hasBin: true
    peerDependencies:
      postcss: ^8.1.0

  balanced-match@1.0.2:
    resolution: {integrity: sha512-3oSeUO0TMV67hN1AmbXsK4yaqU7tjiHlbxRDZOpH0KW9+CeX4bRAaX0Anxt0tx2MrpRpWwQaPwIlISEJhYU5Pw==}

  binary-extensions@2.3.0:
    resolution: {integrity: sha512-Ceh+7ox5qe7LJuLHoY0feh3pHuUDHAcRUeyL2VYghZwfpkNIy/+8Ocg0a3UuSoYzavmylwuLWQOf3hl0jjMMIw==}
    engines: {node: '>=8'}

  brace-expansion@2.0.1:
    resolution: {integrity: sha512-XnAIvQ8eM+kC6aULx6wuQiwVsnzsi9d3WxzV3FpWTGA19F621kwdbsAcFKXgKUHZWsy+mY6iL1sHTxWEFCytDA==}

  braces@3.0.3:
    resolution: {integrity: sha512-yQbXgO/OSZVD2IsiLlro+7Hf6Q18EJrKSEsdoMzKePKXct3gvD8oLcOQdIzGupr5Fj+EDe8gO/lxc1BzfMpxvA==}
    engines: {node: '>=8'}

<<<<<<< HEAD
  browserslist@4.25.0:
    resolution: {integrity: sha512-PJ8gYKeS5e/whHBh8xrwYK+dAvEj7JXtz6uTucnMRB8OiGTsKccFekoRrjajPBHV8oOY+2tI4uxeceSimKwMFA==}
=======
  browserslist@4.24.5:
    resolution: {integrity: sha512-FDToo4Wo82hIdgc1CQ+NQD0hEhmpPjrZ3hiUgwgOG6IuTdlpr8jdjyG24P6cNP1yJpTLzS5OcGgSw0xmDU1/Tw==}
>>>>>>> 5597cee9
    engines: {node: ^6 || ^7 || ^8 || ^9 || ^10 || ^11 || ^12 || >=13.7}
    hasBin: true

  busboy@1.6.0:
    resolution: {integrity: sha512-8SFQbg/0hQ9xy3UNTB0YEnsNBbWfhf7RtnzpL7TkBiTBRfrQ9Fxcnz7VJsleJpyp6rVLvXiuORqjlHi5q+PYuA==}
    engines: {node: '>=10.16.0'}

  camelcase-css@2.0.1:
    resolution: {integrity: sha512-QOSvevhslijgYwRx6Rv7zKdMF8lbRmx+uQGx2+vDc+KI/eBnsy9kit5aj23AgGu3pa4t9AgwbnXWqS+iOY+2aA==}
    engines: {node: '>= 6'}

<<<<<<< HEAD
  caniuse-lite@1.0.30001720:
    resolution: {integrity: sha512-Ec/2yV2nNPwb4DnTANEV99ZWwm3ZWfdlfkQbWSDDt+PsXEVYwlhPH8tdMaPunYTKKmz7AnHi2oNEi1GcmKCD8g==}
=======
  caniuse-lite@1.0.30001718:
    resolution: {integrity: sha512-AflseV1ahcSunK53NfEs9gFWgOEmzr0f+kaMFA4xiLZlr9Hzt7HxcSpIFcnNCUkz6R6dWKa54rUz3HUmI3nVcw==}
>>>>>>> 5597cee9

  chokidar@3.6.0:
    resolution: {integrity: sha512-7VT13fmjotKpGipCW9JEQAusEPE+Ei8nl6/g4FBAmIm0GOOLMua9NDDo/DWp0ZAxCr3cPq5ZpBqmPAQgDda2Pw==}
    engines: {node: '>= 8.10.0'}

  class-variance-authority@0.7.1:
    resolution: {integrity: sha512-Ka+9Trutv7G8M6WT6SeiRWz792K5qEqIGEGzXKhAE6xOWAY6pPH8U+9IY3oCMv6kqTmLsv7Xh/2w2RigkePMsg==}

  client-only@0.0.1:
    resolution: {integrity: sha512-IV3Ou0jSMzZrd3pZ48nLkT9DA7Ag1pnPzaiQhpW7c3RbcqqzvzzVu+L8gfqMp/8IM2MQtSiqaCxrrcfu8I8rMA==}

  clsx@2.1.1:
    resolution: {integrity: sha512-eYm0QWBtUrBWZWG0d386OGAw16Z995PiOVo2B7bjWSbHedGl5e0ZWaq65kOGgUSNesEIDkB9ISbTg/JK9dhCZA==}
    engines: {node: '>=6'}

  cmdk@1.0.4:
    resolution: {integrity: sha512-AnsjfHyHpQ/EFeAnG216WY7A5LiYCoZzCSygiLvfXC3H3LFGCprErteUcszaVluGOhuOTbJS3jWHrSDYPBBygg==}
    peerDependencies:
      react: ^18 || ^19 || ^19.0.0-rc
      react-dom: ^18 || ^19 || ^19.0.0-rc

  color-convert@2.0.1:
    resolution: {integrity: sha512-RRECPsj7iu/xb5oKYcsFHSppFNnsj/52OVTRKb4zP5onXwVF3zVmmToNcOfGC+CRDpfK/U584fMg38ZHCaElKQ==}
    engines: {node: '>=7.0.0'}

  color-name@1.1.4:
    resolution: {integrity: sha512-dOy+3AuW3a2wNbZHIuMZpTcgjGuLU/uBL/ubcZF9OXbDo8ff4O8yVp5Bf0efS8uEoYo5q4Fx7dY9OgQGXgAsQA==}

  color-string@1.9.1:
    resolution: {integrity: sha512-shrVawQFojnZv6xM40anx4CkoDP+fZsw/ZerEMsW/pyzsRbElpsL/DBVW7q3ExxwusdNXI3lXpuhEZkzs8p5Eg==}

  color@4.2.3:
    resolution: {integrity: sha512-1rXeuUUiGGrykh+CeBdu5Ie7OJwinCgQY0bc7GCRxy5xVHy+moaqkpL/jqQq0MtQOeYcrqEz4abc5f0KtU7W4A==}
    engines: {node: '>=12.5.0'}

  colorette@1.4.0:
    resolution: {integrity: sha512-Y2oEozpomLn7Q3HFP7dpww7AtMJplbM9lGZP6RDfHqmbeRjiwRg4n6VM6j4KLmRke85uWEI7JqF17f3pqdRA0g==}

  commander@4.1.1:
    resolution: {integrity: sha512-NOKm8xhkzAjzFx8B2v5OAHT+u5pRQc2UCa2Vq9jYL/31o2wi9mxBA7LIFs3sV5VSC49z6pEhfbMULvShKj26WA==}
    engines: {node: '>= 6'}

  cross-spawn@7.0.6:
    resolution: {integrity: sha512-uV2QOWP2nWzsy2aMp8aRibhi9dlzF5Hgh5SHaB9OiTGEyDTiJJyx0uy51QXdyWbtAHNua4XJzUKca3OzKUd3vA==}
    engines: {node: '>= 8'}

  cssesc@3.0.0:
    resolution: {integrity: sha512-/Tb/JcjK111nNScGob5MNtsntNM1aCNUDipB/TkwZFhyDrrE47SOx/18wF2bbjgc3ZzCSKW1T5nt5EbFoAz/Vg==}
    engines: {node: '>=4'}
    hasBin: true

  csstype@3.1.3:
    resolution: {integrity: sha512-M1uQkMl8rQK/szD0LNhtqxIPLpimGm8sOBwU7lLnCpSbTyY3yeU1Vc7l4KT5zT4s/yOxHH5O7tIuuLOCnLADRw==}

  d3-array@3.2.4:
    resolution: {integrity: sha512-tdQAmyA18i4J7wprpYq8ClcxZy3SC31QMeByyCFyRt7BVHdREQZ5lpzoe5mFEYZUWe+oq8HBvk9JjpibyEV4Jg==}
    engines: {node: '>=12'}

  d3-color@3.1.0:
    resolution: {integrity: sha512-zg/chbXyeBtMQ1LbD/WSoW2DpC3I0mpmPdW+ynRTj/x2DAWYrIY7qeZIHidozwV24m4iavr15lNwIwLxRmOxhA==}
    engines: {node: '>=12'}

  d3-ease@3.0.1:
    resolution: {integrity: sha512-wR/XK3D3XcLIZwpbvQwQ5fK+8Ykds1ip7A2Txe0yxncXSdq1L9skcG7blcedkOX+ZcgxGAmLX1FrRGbADwzi0w==}
    engines: {node: '>=12'}

  d3-format@3.1.0:
    resolution: {integrity: sha512-YyUI6AEuY/Wpt8KWLgZHsIU86atmikuoOmCfommt0LYHiQSPjvX2AcFc38PX0CBpr2RCyZhjex+NS/LPOv6YqA==}
    engines: {node: '>=12'}

  d3-interpolate@3.0.1:
    resolution: {integrity: sha512-3bYs1rOD33uo8aqJfKP3JWPAibgw8Zm2+L9vBKEHJ2Rg+viTR7o5Mmv5mZcieN+FRYaAOWX5SJATX6k1PWz72g==}
    engines: {node: '>=12'}

  d3-path@3.1.0:
    resolution: {integrity: sha512-p3KP5HCf/bvjBSSKuXid6Zqijx7wIfNW+J/maPs+iwR35at5JCbLUT0LzF1cnjbCHWhqzQTIN2Jpe8pRebIEFQ==}
    engines: {node: '>=12'}

  d3-scale@4.0.2:
    resolution: {integrity: sha512-GZW464g1SH7ag3Y7hXjf8RoUuAFIqklOAq3MRl4OaWabTFJY9PN/E1YklhXLh+OQ3fM9yS2nOkCoS+WLZ6kvxQ==}
    engines: {node: '>=12'}

  d3-shape@3.2.0:
    resolution: {integrity: sha512-SaLBuwGm3MOViRq2ABk3eLoxwZELpH6zhl3FbAoJ7Vm1gofKx6El1Ib5z23NUEhF9AsGl7y+dzLe5Cw2AArGTA==}
    engines: {node: '>=12'}

  d3-time-format@4.1.0:
    resolution: {integrity: sha512-dJxPBlzC7NugB2PDLwo9Q8JiTR3M3e4/XANkreKSUxF8vvXKqm1Yfq4Q5dl8budlunRVlUUaDUgFt7eA8D6NLg==}
    engines: {node: '>=12'}

  d3-time@3.1.0:
    resolution: {integrity: sha512-VqKjzBLejbSMT4IgbmVgDjpkYrNWUYJnbCGo874u7MMKIWsILRX+OpX/gTk8MqjpT1A/c6HY2dCA77ZN0lkQ2Q==}
    engines: {node: '>=12'}

  d3-timer@3.0.1:
    resolution: {integrity: sha512-ndfJ/JxxMd3nw31uyKoY2naivF+r29V+Lc0svZxe1JvvIRmi8hUsrMvdOwgS1o6uBHmiz91geQ0ylPP0aj1VUA==}
    engines: {node: '>=12'}

  date-fns@4.1.0:
    resolution: {integrity: sha512-Ukq0owbQXxa/U3EGtsdVBkR1w7KOQ5gIBqdH2hkvknzZPYvBxb/aa6E8L7tmjFtkwZBu3UXBbjIgPo/Ez4xaNg==}

  decimal.js-light@2.5.1:
    resolution: {integrity: sha512-qIMFpTMZmny+MMIitAB6D7iVPEorVw6YQRWkvarTkT4tBeSLLiHzcwj6q0MmYSFCiVpiqPJTJEYIrpcPzVEIvg==}

  detect-libc@2.0.4:
    resolution: {integrity: sha512-3UDv+G9CsCKO1WKMGw9fwq/SWJYbI0c5Y7LU1AXYoDdbhE2AHQ6N6Nb34sG8Fj7T5APy8qXDCKuuIHd1BR0tVA==}
    engines: {node: '>=8'}

  detect-node-es@1.1.0:
    resolution: {integrity: sha512-ypdmJU/TbBby2Dxibuv7ZLW3Bs1QEmM7nHjEANfohJLvE0XVujisn1qPJcZxg+qDucsr+bP6fLD1rPS3AhJ7EQ==}

  didyoumean@1.2.2:
    resolution: {integrity: sha512-gxtyfqMg7GKyhQmb056K7M3xszy/myH8w+B4RT+QXBQsvAOdc3XymqDDPHx1BgPgsdAA5SIifona89YtRATDzw==}

  dlv@1.1.3:
    resolution: {integrity: sha512-+HlytyjlPKnIG8XuRG8WvmBP8xs8P71y+SKKS6ZXWoEgLuePxtDoUEiH7WkdePWrQ5JBpE6aoVqfZfJUQkjXwA==}

  dom-helpers@5.2.1:
    resolution: {integrity: sha512-nRCa7CK3VTrM2NmGkIy4cbK7IZlgBE/PYMn55rrXefr5xXDP0LdtfPnblFDoVdcAfslJ7or6iqAUnx0CCGIWQA==}

  eastasianwidth@0.2.0:
    resolution: {integrity: sha512-I88TYZWc9XiYHRQ4/3c5rjjfgkjhLyW2luGIheGERbNQ6OY7yTybanSpDXZa8y7VUP9YmDcYa+eyq4ca7iLqWA==}

<<<<<<< HEAD
  electron-to-chromium@1.5.161:
    resolution: {integrity: sha512-hwtetwfKNZo/UlwHIVBlKZVdy7o8bIZxxKs0Mv/ROPiQQQmDgdm5a+KvKtBsxM8ZjFzTaCeLoodZ8jiBE3o9rA==}
=======
  electron-to-chromium@1.5.159:
    resolution: {integrity: sha512-CEvHptWAMV5p6GJ0Lq8aheyvVbfzVrv5mmidu1D3pidoVNkB3tTBsTMVtPJ+rzRK5oV229mCLz9Zj/hNvU8GBA==}
>>>>>>> 5597cee9

  embla-carousel-react@8.5.1:
    resolution: {integrity: sha512-z9Y0K84BJvhChXgqn2CFYbfEi6AwEr+FFVVKm/MqbTQ2zIzO1VQri6w67LcfpVF0AjbhwVMywDZqY4alYkjW5w==}
    peerDependencies:
      react: ^16.8.0 || ^17.0.1 || ^18.0.0 || ^19.0.0 || ^19.0.0-rc

  embla-carousel-reactive-utils@8.5.1:
    resolution: {integrity: sha512-n7VSoGIiiDIc4MfXF3ZRTO59KDp820QDuyBDGlt5/65+lumPHxX2JLz0EZ23hZ4eg4vZGUXwMkYv02fw2JVo/A==}
    peerDependencies:
      embla-carousel: 8.5.1

  embla-carousel@8.5.1:
    resolution: {integrity: sha512-JUb5+FOHobSiWQ2EJNaueCNT/cQU9L6XWBbWmorWPQT9bkbk+fhsuLr8wWrzXKagO3oWszBO7MSx+GfaRk4E6A==}

  emoji-regex@8.0.0:
    resolution: {integrity: sha512-MSjYzcWNOA0ewAHpz0MxpYFvwg6yjy1NG3xteoqz644VCo/RPgnr1/GGt+ic3iJTzQ8Eu3TdM14SawnVUmGE6A==}

  emoji-regex@9.2.2:
    resolution: {integrity: sha512-L18DaJsXSUk2+42pv8mLs5jJT2hqFkFE4j21wOmgbUqsZ2hL72NsUU785g9RXgo3s0ZNgVl42TiHp3ZtOv/Vyg==}

  escalade@3.2.0:
    resolution: {integrity: sha512-WUj2qlxaQtO4g6Pq5c29GTcWGDyd8itL8zTlipgECz3JesAiiOKotd8JU6otB3PACgG6xkJUyVhboMS+bje/jA==}
    engines: {node: '>=6'}

  eventemitter3@4.0.7:
    resolution: {integrity: sha512-8guHBZCwKnFhYdHr2ysuRWErTwhoN2X8XELRlrRwpmfeY2jjuUN4taQMsULKUVo1K4DvZl+0pgfyoysHxvmvEw==}

  fast-equals@5.2.2:
    resolution: {integrity: sha512-V7/RktU11J3I36Nwq2JnZEM7tNm17eBJz+u25qdxBZeCKiX6BkVSZQjwWIr+IobgnZy+ag73tTZgZi7tr0LrBw==}
    engines: {node: '>=6.0.0'}

  fast-glob@3.3.3:
    resolution: {integrity: sha512-7MptL8U0cqcFdzIzwOTHoilX9x5BrNqye7Z/LuC7kCMRio1EMSyqRK3BEAUD7sXRq4iT4AzTVuZdhgQ2TCvYLg==}
    engines: {node: '>=8.6.0'}

  fastq@1.19.1:
    resolution: {integrity: sha512-GwLTyxkCXjXbxqIhTsMI2Nui8huMPtnxg7krajPJAjnEG/iiOS7i+zCtWGZR9G0NBKbXKh6X9m9UIsYX/N6vvQ==}

  fill-range@7.1.1:
    resolution: {integrity: sha512-YsGpe3WHLK8ZYi4tWDg2Jy3ebRz2rXowDxnld4bkQB00cc/1Zw9AWnC0i9ztDJitivtQvaI9KaLyKrc+hBW0yg==}
    engines: {node: '>=8'}

  foreground-child@3.3.1:
    resolution: {integrity: sha512-gIXjKqtFuWEgzFRJA9WCQeSJLZDjgJUOMCMzxtvFq/37KojM1BFGufqsCy0r4qSQmYLsZYMeyRqzIWOMup03sw==}
    engines: {node: '>=14'}

  fraction.js@4.3.7:
    resolution: {integrity: sha512-ZsDfxO51wGAXREY55a7la9LScWpwv9RxIrYABrlvOFBlH/ShPnrtsXeuUIfXKKOVicNxQ+o8JTbJvjS4M89yew==}

  fsevents@2.3.3:
    resolution: {integrity: sha512-5xoDfX+fL7faATnagmWPpbFtwh/R77WmMMqqHGS65C3vvB0YHrgF+B1YmZ3441tMj5n63k0212XNoJwzlhffQw==}
    engines: {node: ^8.16.0 || ^10.6.0 || >=11.0.0}
    os: [darwin]

  function-bind@1.1.2:
    resolution: {integrity: sha512-7XHNxH7qX9xG5mIwxkhumTox/MIRNcOgDrxWsMt2pAr23WHp6MrRlN7FBSFpCpr+oVO0F744iUgR82nJMfG2SA==}

  get-nonce@1.0.1:
    resolution: {integrity: sha512-FJhYRoDaiatfEkUK8HKlicmu/3SGFD51q3itKDGoSTysQJBnfOcxU5GxnhE1E6soB76MbT0MBtnKJuXyAx+96Q==}
    engines: {node: '>=6'}

  glob-parent@5.1.2:
    resolution: {integrity: sha512-AOIgSQCepiJYwP3ARnGx+5VnTu2HBYdzbGP45eLw1vr3zB3vZLeyed1sC9hnbcOc9/SrMyM5RPQrkGz4aS9Zow==}
    engines: {node: '>= 6'}

  glob-parent@6.0.2:
    resolution: {integrity: sha512-XxwI8EOhVQgWp6iDL+3b0r86f4d6AX6zSU55HfB4ydCEuXLXc5FcYeOu+nnGftS4TEju/11rt4KJPTMgbfmv4A==}
    engines: {node: '>=10.13.0'}

  glob@10.4.5:
    resolution: {integrity: sha512-7Bv8RF0k6xjo7d4A/PxYLbUCfb6c+Vpd2/mB2yRDlew7Jb5hEXiCD9ibfO7wpk8i4sevK6DFny9h7EYbM3/sHg==}
    hasBin: true

  hasown@2.0.2:
    resolution: {integrity: sha512-0hJU9SCPvmMzIBdZFqNPXWa6dqh7WdH0cII9y+CyS8rG3nL48Bclra9HmKhVVUHyPWNH5Y7xDwAB7bfgSjkUMQ==}
    engines: {node: '>= 0.4'}

  input-otp@1.4.1:
    resolution: {integrity: sha512-+yvpmKYKHi9jIGngxagY9oWiiblPB7+nEO75F2l2o4vs+6vpPZZmUl4tBNYuTCvQjhvEIbdNeJu70bhfYP2nbw==}
    peerDependencies:
      react: ^16.8 || ^17.0 || ^18.0 || ^19.0.0 || ^19.0.0-rc
      react-dom: ^16.8 || ^17.0 || ^18.0 || ^19.0.0 || ^19.0.0-rc

  internmap@2.0.3:
    resolution: {integrity: sha512-5Hh7Y1wQbvY5ooGgPbDaL5iYLAPzMTUrjMulskHLH6wnv/A+1q5rgEaiuqEjB+oxGXIVZs1FF+R/KPN3ZSQYYg==}
    engines: {node: '>=12'}

  is-arrayish@0.3.2:
    resolution: {integrity: sha512-eVRqCvVlZbuw3GrM63ovNSNAeA1K16kaR/LRY/92w0zxQ5/1YzwblUX652i4Xs9RwAGjW9d9y6X88t8OaAJfWQ==}

  is-binary-path@2.1.0:
    resolution: {integrity: sha512-ZMERYes6pDydyuGidse7OsHxtbI7WVeUEozgR/g7rd0xUimYNlvZRE/K2MgZTjWy725IfelLeVcEM97mmtRGXw==}
    engines: {node: '>=8'}

  is-core-module@2.16.1:
    resolution: {integrity: sha512-UfoeMA6fIJ8wTYFEUjelnaGI67v6+N7qXJEvQuIGa99l4xsCruSYOVSQ0uPANn4dAzm8lkYPaKLrrijLq7x23w==}
    engines: {node: '>= 0.4'}

  is-extglob@2.1.1:
    resolution: {integrity: sha512-SbKbANkN603Vi4jEZv49LeVJMn4yGwsbzZworEoyEiutsN3nJYdbO36zfhGJ6QEDpOZIFkDtnq5JRxmvl3jsoQ==}
    engines: {node: '>=0.10.0'}

  is-fullwidth-code-point@3.0.0:
    resolution: {integrity: sha512-zymm5+u+sCsSWyD9qNaejV3DFvhCKclKdizYaJUuHA83RLjb7nSuGnddCHGv0hk+KY7BMAlsWeK4Ueg6EV6XQg==}
    engines: {node: '>=8'}

  is-glob@4.0.3:
    resolution: {integrity: sha512-xelSayHH36ZgE7ZWhli7pW34hNbNl8Ojv5KVmkJD4hBdD3th8Tfk9vYasLM+mXWOZhFkgZfxhLSnrwRr4elSSg==}
    engines: {node: '>=0.10.0'}

  is-number@7.0.0:
    resolution: {integrity: sha512-41Cifkg6e8TylSpdtTpeLVMqvSBEVzTttHvERD741+pnZ8ANv0004MRL43QKPDlK9cGvNp6NZWZUBlbGXYxxng==}
    engines: {node: '>=0.12.0'}

  isarray@1.0.0:
    resolution: {integrity: sha512-VLghIWNM6ELQzo7zwmcg0NmTVyWKYjvIeM83yjp0wRDTmUnrM678fQbcKBo6n2CJEF0szoG//ytg+TKla89ALQ==}

  isexe@2.0.0:
    resolution: {integrity: sha512-RHxMLp9lnKHGHRng9QFhRCMbYAcVpn69smSGcq3f36xjgVVWThj4qqLbTLlq7Ssj8B+fIQ1EuCEGI2lKsyQeIw==}

  isobject@2.1.0:
    resolution: {integrity: sha512-+OUdGJlgjOBZDfxnDjYYG6zp487z0JGNQq3cYQYg5f5hKR+syHMsaztzGeml/4kGG55CSpKSpWTY+jYGgsHLgA==}
    engines: {node: '>=0.10.0'}

  jackspeak@3.4.3:
    resolution: {integrity: sha512-OGlZQpz2yfahA/Rd1Y8Cd9SIEsqvXkLVoSw/cgwhnhFMDbsQFeZYoJJ7bIZBS9BcamUW96asq/npPWugM+RQBw==}

  jiti@1.21.7:
    resolution: {integrity: sha512-/imKNG4EbWNrVjoNC/1H5/9GFy+tqjGBHCaSsN+P2RnPqjsLmv6UD3Ej+Kj8nBWaRAwyk7kK5ZUc+OEatnTR3A==}
    hasBin: true

  js-tokens@4.0.0:
    resolution: {integrity: sha512-RdJUflcE3cUzKiMqQgsCu06FPu9UdIJO0beYbPhHN4k6apgJtifcoCtT9bcxOpYBtpD2kCM6Sbzg4CausW/PKQ==}

  lilconfig@3.1.3:
    resolution: {integrity: sha512-/vlFKAoH5Cgt3Ie+JLhRbwOsCQePABiU3tJ1egGvyQ+33R/vcwM2Zl2QR/LzjsBeItPt3oSVXapn+m4nQDvpzw==}
    engines: {node: '>=14'}

  line-column@1.0.2:
    resolution: {integrity: sha512-Ktrjk5noGYlHsVnYWh62FLVs4hTb8A3e+vucNZMgPeAOITdshMSgv4cCZQeRDjm7+goqmo6+liZwTXo+U3sVww==}

  lines-and-columns@1.2.4:
    resolution: {integrity: sha512-7ylylesZQ/PV29jhEDl3Ufjo6ZX7gCqJr5F7PKrqc93v7fzSymt1BpwEU8nAUXs8qzzvqhbjhK5QZg6Mt/HkBg==}

  lodash@4.17.21:
    resolution: {integrity: sha512-v2kDEe57lecTulaDIuNTPy3Ry4gLGJ6Z1O3vE1krgXZNrsQ+LFTGHVxVjcXPs17LhbZVGedAJv8XZ1tvj5FvSg==}

  loose-envify@1.4.0:
    resolution: {integrity: sha512-lyuxPGr/Wfhrlem2CL/UcnUc1zcqKAImBDzukY7Y5F/yQiNdko6+fRLevlw1HgMySw7f611UIY408EtxRSoK3Q==}
    hasBin: true

  lru-cache@10.4.3:
    resolution: {integrity: sha512-JNAzZcXrCt42VGLuYz0zfAzDfAvJWW6AfYlDBQyDV5DClI2m5sAmK+OIO7s59XfsRsWHp02jAJrRadPRGTt6SQ==}

  lucide-react@0.454.0:
    resolution: {integrity: sha512-hw7zMDwykCLnEzgncEEjHeA6+45aeEzRYuKHuyRSOPkhko+J3ySGjGIzu+mmMfDFG1vazHepMaYFYHbTFAZAAQ==}
    peerDependencies:
      react: ^16.5.1 || ^17.0.0 || ^18.0.0 || ^19.0.0-rc

  merge2@1.4.1:
    resolution: {integrity: sha512-8q7VEgMJW4J8tcfVPy8g09NcQwZdbwFEqhe/WZkoIzjn/3TGDwtOCYtXGxA3O8tPzpczCCDgv+P2P5y00ZJOOg==}
    engines: {node: '>= 8'}

  micromatch@4.0.8:
    resolution: {integrity: sha512-PXwfBhYu0hBCPw8Dn0E+WDYb7af3dSLVWKi3HGv84IdF4TyFoC0ysxFd0Goxw7nSv4T/PzEJQxsYsEiFCKo2BA==}
    engines: {node: '>=8.6'}

  minimatch@9.0.5:
    resolution: {integrity: sha512-G6T0ZX48xgozx7587koeX9Ys2NYy6Gmv//P89sEte9V9whIapMNF4idKxnW2QtCcLiTWlb/wfCabAtAFWhhBow==}
    engines: {node: '>=16 || 14 >=14.17'}

  minipass@7.1.2:
    resolution: {integrity: sha512-qOOzS1cBTWYF4BH8fVePDBOO9iptMnGUEZwNc/cMWnTV2nVLZ7VoNWEPHkYczZA0pdoA7dl6e7FL659nX9S2aw==}
    engines: {node: '>=16 || 14 >=14.17'}

  mz@2.7.0:
    resolution: {integrity: sha512-z81GNO7nnYMEhrGh9LeymoE4+Yr0Wn5McHIZMK5cfQCl+NDX08sCZgUc9/6MHni9IWuFLm1Z3HTCXu2z9fN62Q==}

  nanoid@3.3.11:
    resolution: {integrity: sha512-N8SpfPUnUp1bK+PMYW8qSWdl9U+wwNWI4QKxOYDy9JAro3WMX7p2OeVRF9v+347pnakNevPmiHhNmZ2HbFA76w==}
    engines: {node: ^10 || ^12 || ^13.7 || ^14 || >=15.0.1}
    hasBin: true

  next-themes@0.4.4:
    resolution: {integrity: sha512-LDQ2qIOJF0VnuVrrMSMLrWGjRMkq+0mpgl6e0juCLqdJ+oo8Q84JRWT6Wh11VDQKkMMe+dVzDKLWs5n87T+PkQ==}
    peerDependencies:
      react: ^16.8 || ^17 || ^18 || ^19 || ^19.0.0-rc
      react-dom: ^16.8 || ^17 || ^18 || ^19 || ^19.0.0-rc

  next@15.2.4:
    resolution: {integrity: sha512-VwL+LAaPSxEkd3lU2xWbgEOtrM8oedmyhBqaVNmgKB+GvZlCy9rgaEc+y2on0wv+l0oSFqLtYD6dcC1eAedUaQ==}
    engines: {node: ^18.18.0 || ^19.8.0 || >= 20.0.0}
    hasBin: true
    peerDependencies:
      '@opentelemetry/api': ^1.1.0
      '@playwright/test': ^1.41.2
      babel-plugin-react-compiler: '*'
      react: ^18.2.0 || 19.0.0-rc-de68d2f4-20241204 || ^19.0.0
      react-dom: ^18.2.0 || 19.0.0-rc-de68d2f4-20241204 || ^19.0.0
      sass: ^1.3.0
    peerDependenciesMeta:
      '@opentelemetry/api':
        optional: true
      '@playwright/test':
        optional: true
      babel-plugin-react-compiler:
        optional: true
      sass:
        optional: true

  node-releases@2.0.19:
    resolution: {integrity: sha512-xxOWJsBKtzAq7DY0J+DTzuz58K8e7sJbdgwkbMWQe8UYB6ekmsQ45q0M/tJDsGaZmbC+l7n57UV8Hl5tHxO9uw==}

  normalize-path@3.0.0:
    resolution: {integrity: sha512-6eZs5Ls3WtCisHWp9S2GUy8dqkpGi4BVSz3GaqiE6ezub0512ESztXUwUB6C6IKbQkY2Pnb/mD4WYojCRwcwLA==}
    engines: {node: '>=0.10.0'}

  normalize-range@0.1.2:
    resolution: {integrity: sha512-bdok/XvKII3nUpklnV6P2hxtMNrCboOjAcyBuQnWEhO665FwrSNRxU+AqpsyvO6LgGYPspN+lu5CLtw4jPRKNA==}
    engines: {node: '>=0.10.0'}

  object-assign@4.1.1:
    resolution: {integrity: sha512-rJgTQnkUnH1sFw8yT6VSU3zD3sWmu6sZhIseY8VX+GRu3P6F7Fu+JNDoXfklElbLJSnc3FUQHVe4cU5hj+BcUg==}
    engines: {node: '>=0.10.0'}

  object-hash@3.0.0:
    resolution: {integrity: sha512-RSn9F68PjH9HqtltsSnqYC1XXoWe9Bju5+213R98cNGttag9q9yAOTzdbsqvIa7aNm5WffBZFpWYr2aWrklWAw==}
    engines: {node: '>= 6'}

  package-json-from-dist@1.0.1:
    resolution: {integrity: sha512-UEZIS3/by4OC8vL3P2dTXRETpebLI2NiI5vIrjaD/5UtrkFX/tNbwjTSRAGC/+7CAo2pIcBaRgWmcBBHcsaCIw==}

  path-key@3.1.1:
    resolution: {integrity: sha512-ojmeN0qd+y0jszEtoY48r0Peq5dwMEkIlCOu6Q5f41lfkswXuKtYrhgoTpLnyIcHm24Uhqx+5Tqm2InSwLhE6Q==}
    engines: {node: '>=8'}

  path-parse@1.0.7:
    resolution: {integrity: sha512-LDJzPVEEEPR+y48z93A0Ed0yXb8pAByGWo/k5YYdYgpY2/2EsOsksJrq7lOHxryrVOn1ejG6oAp8ahvOIQD8sw==}

  path-scurry@1.11.1:
    resolution: {integrity: sha512-Xa4Nw17FS9ApQFJ9umLiJS4orGjm7ZzwUrwamcGQuHSzDyth9boKDaycYdDcZDuqYATXw4HFXgaqWTctW/v1HA==}
    engines: {node: '>=16 || 14 >=14.18'}

  picocolors@1.1.1:
    resolution: {integrity: sha512-xceH2snhtb5M9liqDsmEw56le376mTZkEX/jEb/RxNFyegNul7eNslCXP9FDj/Lcu0X8KEyMceP2ntpaHrDEVA==}

  picomatch@2.3.1:
    resolution: {integrity: sha512-JU3teHTNjmE2VCGFzuY8EXzCDVwEqB2a8fsIvwaStHhAWJEeVd1o1QD80CU6+ZdEXXSLbSsuLwJjkCBWqRQUVA==}
    engines: {node: '>=8.6'}

  pify@2.3.0:
    resolution: {integrity: sha512-udgsAY+fTnvv7kI7aaxbqwWNb0AHiB0qBO89PZKPkoTmGOgdbrHDKD+0B2X4uTfJ/FT1R09r9gTsjUjNJotuog==}
    engines: {node: '>=0.10.0'}

  pirates@4.0.7:
    resolution: {integrity: sha512-TfySrs/5nm8fQJDcBDuUng3VOUKsd7S+zqvbOTiGXHfxX4wK31ard+hoNuvkicM/2YFzlpDgABOevKSsB4G/FA==}
    engines: {node: '>= 6'}

  postcss-import@15.1.0:
    resolution: {integrity: sha512-hpr+J05B2FVYUAXHeK1YyI267J/dDDhMU6B6civm8hSY1jYJnBXxzKDKDswzJmtLHryrjhnDjqqp/49t8FALew==}
    engines: {node: '>=14.0.0'}
    peerDependencies:
      postcss: ^8.0.0

  postcss-js@4.0.1:
    resolution: {integrity: sha512-dDLF8pEO191hJMtlHFPRa8xsizHaM82MLfNkUHdUtVEV3tgTp5oj+8qbEqYM57SLfc74KSbw//4SeJma2LRVIw==}
    engines: {node: ^12 || ^14 || >= 16}
    peerDependencies:
      postcss: ^8.4.21

  postcss-load-config@4.0.2:
    resolution: {integrity: sha512-bSVhyJGL00wMVoPUzAVAnbEoWyqRxkjv64tUl427SKnPrENtq6hJwUojroMz2VB+Q1edmi4IfrAPpami5VVgMQ==}
    engines: {node: '>= 14'}
    peerDependencies:
      postcss: '>=8.0.9'
      ts-node: '>=9.0.0'
    peerDependenciesMeta:
      postcss:
        optional: true
      ts-node:
        optional: true

  postcss-nested@6.2.0:
    resolution: {integrity: sha512-HQbt28KulC5AJzG+cZtj9kvKB93CFCdLvog1WFLf1D+xmMvPGlBstkpTEZfK5+AN9hfJocyBFCNiqyS48bpgzQ==}
    engines: {node: '>=12.0'}
    peerDependencies:
      postcss: ^8.2.14

  postcss-selector-parser@6.1.2:
    resolution: {integrity: sha512-Q8qQfPiZ+THO/3ZrOrO0cJJKfpYCagtMUkXbnEfmgUjwXg6z/WBeOyS9APBBPCTSiDV+s4SwQGu8yFsiMRIudg==}
    engines: {node: '>=4'}

  postcss-value-parser@4.2.0:
    resolution: {integrity: sha512-1NNCs6uurfkVbeXG4S8JFT9t19m45ICnif8zWLd5oPSZ50QnwMfK+H3jv408d4jw/7Bttv5axS5IiHoLaVNHeQ==}

  postcss@8.0.0:
    resolution: {integrity: sha512-BriaW5AeZHfyuuKhK3Z6yRDKI6NR2TdRWyZcj3+Pk2nczQsMBqavggAzTledsbyexPthW3nFA6XfgCWjZqmVPA==}
    engines: {node: ^10 || ^12 || >=14}

  postcss@8.4.31:
    resolution: {integrity: sha512-PS08Iboia9mts/2ygV3eLpY5ghnUcfLV/EXTOW1E2qYxJKGGBUtNjN76FYHnMs36RmARn41bC0AZmn+rR0OVpQ==}
    engines: {node: ^10 || ^12 || >=14}

  postcss@8.5.4:
    resolution: {integrity: sha512-QSa9EBe+uwlGTFmHsPKokv3B/oEMQZxfqW0QqNCyhpa6mB1afzulwn8hihglqAb2pOw+BJgNlmXQ8la2VeHB7w==}
    engines: {node: ^10 || ^12 || >=14}

  prop-types@15.8.1:
    resolution: {integrity: sha512-oj87CgZICdulUohogVAR7AjlC0327U4el4L6eAvOqCeudMDVU0NThNaV+b9Df4dXgSP1gXMTnPdhfe/2qDH5cg==}

  queue-microtask@1.2.3:
    resolution: {integrity: sha512-NuaNSa6flKT5JaSYQzJok04JzTL1CA6aGhv5rfLW3PgqA+M2ChpZQnAC8h8i4ZFkBS8X5RqkDBHA7r4hej3K9A==}

  react-day-picker@8.10.1:
    resolution: {integrity: sha512-TMx7fNbhLk15eqcMt+7Z7S2KF7mfTId/XJDjKE8f+IUcFn0l08/kI4FiYTL/0yuOLmEcbR4Fwe3GJf/NiiMnPA==}
    peerDependencies:
      date-fns: ^2.28.0 || ^3.0.0
      react: ^16.8.0 || ^17.0.0 || ^18.0.0

  react-dom@19.0.0:
    resolution: {integrity: sha512-4GV5sHFG0e/0AD4X+ySy6UJd3jVl1iNsNHdpad0qhABJ11twS3TTBnseqsKurKcsNqCEFeGL3uLpVChpIO3QfQ==}
    peerDependencies:
      react: ^19.0.0

  react-hook-form@7.54.1:
    resolution: {integrity: sha512-PUNzFwQeQ5oHiiTUO7GO/EJXGEtuun2Y1A59rLnZBBj+vNEOWt/3ERTiG1/zt7dVeJEM+4vDX/7XQ/qanuvPMg==}
    engines: {node: '>=18.0.0'}
    peerDependencies:
      react: ^16.8.0 || ^17 || ^18 || ^19

  react-is@16.13.1:
    resolution: {integrity: sha512-24e6ynE2H+OKt4kqsOvNd8kBpV65zoxbA4BVsEOB3ARVWQki/DHzaUoC5KuON/BiccDaCCTZBuOcfZs70kR8bQ==}

  react-is@18.3.1:
    resolution: {integrity: sha512-/LLMVyas0ljjAtoYiPqYiL8VWXzUUdThrmU5+n20DZv+a+ClRoevUzw5JxU+Ieh5/c87ytoTBV9G1FiKfNJdmg==}

  react-remove-scroll-bar@2.3.8:
    resolution: {integrity: sha512-9r+yi9+mgU33AKcj6IbT9oRCO78WriSj6t/cF8DWBZJ9aOGPOTEDvdUDz1FwKim7QXWwmHqtdHnRJfhAxEG46Q==}
    engines: {node: '>=10'}
    peerDependencies:
      '@types/react': '*'
      react: ^16.8.0 || ^17.0.0 || ^18.0.0 || ^19.0.0
    peerDependenciesMeta:
      '@types/react':
        optional: true

  react-remove-scroll@2.7.0:
    resolution: {integrity: sha512-sGsQtcjMqdQyijAHytfGEELB8FufGbfXIsvUTe+NLx1GDRJCXtCFLBLUI1eyZCKXXvbEU2C6gai0PZKoIE9Vbg==}
    engines: {node: '>=10'}
    peerDependencies:
      '@types/react': '*'
      react: ^16.8.0 || ^17.0.0 || ^18.0.0 || ^19.0.0 || ^19.0.0-rc
    peerDependenciesMeta:
      '@types/react':
        optional: true

  react-resizable-panels@2.1.7:
    resolution: {integrity: sha512-JtT6gI+nURzhMYQYsx8DKkx6bSoOGFp7A3CwMrOb8y5jFHFyqwo9m68UhmXRw57fRVJksFn1TSlm3ywEQ9vMgA==}
    peerDependencies:
      react: ^16.14.0 || ^17.0.0 || ^18.0.0 || ^19.0.0 || ^19.0.0-rc
      react-dom: ^16.14.0 || ^17.0.0 || ^18.0.0 || ^19.0.0 || ^19.0.0-rc

  react-smooth@4.0.4:
    resolution: {integrity: sha512-gnGKTpYwqL0Iii09gHobNolvX4Kiq4PKx6eWBCYYix+8cdw+cGo3do906l1NBPKkSWx1DghC1dlWG9L2uGd61Q==}
    peerDependencies:
      react: ^16.8.0 || ^17.0.0 || ^18.0.0 || ^19.0.0
      react-dom: ^16.8.0 || ^17.0.0 || ^18.0.0 || ^19.0.0

  react-style-singleton@2.2.3:
    resolution: {integrity: sha512-b6jSvxvVnyptAiLjbkWLE/lOnR4lfTtDAl+eUC7RZy+QQWc6wRzIV2CE6xBuMmDxc2qIihtDCZD5NPOFl7fRBQ==}
    engines: {node: '>=10'}
    peerDependencies:
      '@types/react': '*'
      react: ^16.8.0 || ^17.0.0 || ^18.0.0 || ^19.0.0 || ^19.0.0-rc
    peerDependenciesMeta:
      '@types/react':
        optional: true

  react-transition-group@4.4.5:
    resolution: {integrity: sha512-pZcd1MCJoiKiBR2NRxeCRg13uCXbydPnmB4EOeRrY7480qNWO8IIgQG6zlDkm6uRMsURXPuKq0GWtiM59a5Q6g==}
    peerDependencies:
      react: '>=16.6.0'
      react-dom: '>=16.6.0'

  react@19.0.0:
    resolution: {integrity: sha512-V8AVnmPIICiWpGfm6GLzCR/W5FXLchHop40W4nXBmdlEceh16rCN8O8LNWm5bh5XUX91fh7KpA+W0TgMKmgTpQ==}
    engines: {node: '>=0.10.0'}

  read-cache@1.0.0:
    resolution: {integrity: sha512-Owdv/Ft7IjOgm/i0xvNDZ1LrRANRfew4b2prF3OWMQLxLfu3bS8FVhCsrSCMK4lR56Y9ya+AThoTpDCTxCmpRA==}

  readdirp@3.6.0:
    resolution: {integrity: sha512-hOS089on8RduqdbhvQ5Z37A0ESjsqz6qnRcffsMU3495FuTdqSm+7bhJ29JvIOsBDEEnan5DPu9t3To9VRlMzA==}
    engines: {node: '>=8.10.0'}

  recharts-scale@0.4.5:
    resolution: {integrity: sha512-kivNFO+0OcUNu7jQquLXAxz1FIwZj8nrj+YkOKc5694NbjCvcT6aSZiIzNzd2Kul4o4rTto8QVR9lMNtxD4G1w==}

  recharts@2.15.0:
    resolution: {integrity: sha512-cIvMxDfpAmqAmVgc4yb7pgm/O1tmmkl/CjrvXuW+62/+7jj/iF9Ykm+hb/UJt42TREHMyd3gb+pkgoa2MxgDIw==}
    engines: {node: '>=14'}
    peerDependencies:
      react: ^16.0.0 || ^17.0.0 || ^18.0.0 || ^19.0.0
      react-dom: ^16.0.0 || ^17.0.0 || ^18.0.0 || ^19.0.0

  resolve@1.22.10:
    resolution: {integrity: sha512-NPRy+/ncIMeDlTAsuqwKIiferiawhefFJtkNSW0qZJEqMEb+qBt/77B/jGeeek+F0uOeN05CDa6HXbbIgtVX4w==}
    engines: {node: '>= 0.4'}
    hasBin: true

  reusify@1.1.0:
    resolution: {integrity: sha512-g6QUff04oZpHs0eG5p83rFLhHeV00ug/Yf9nZM6fLeUrPguBTkTQOdpAWWspMh55TZfVQDPaN3NQJfbVRAxdIw==}
    engines: {iojs: '>=1.0.0', node: '>=0.10.0'}

  run-parallel@1.2.0:
    resolution: {integrity: sha512-5l4VyZR86LZ/lDxZTR6jqL8AFE2S0IFLMP26AbjsLVADxHdhB/c0GUsH+y39UfCi3dzz8OlQuPmnaJOMoDHQBA==}

  scheduler@0.25.0:
    resolution: {integrity: sha512-xFVuu11jh+xcO7JOAGJNOXld8/TcEHK/4CituBUeUb5hqxJLj9YuemAEuvm9gQ/+pgXYfbQuqAkiYu+u7YEsNA==}

  semver@7.7.2:
    resolution: {integrity: sha512-RF0Fw+rO5AMf9MAyaRXI4AV0Ulj5lMHqVxxdSgiVbixSCXoEmmX/jk0CuJw4+3SqroYO9VoUh+HcuJivvtJemA==}
    engines: {node: '>=10'}
    hasBin: true

  sharp@0.33.5:
    resolution: {integrity: sha512-haPVm1EkS9pgvHrQ/F3Xy+hgcuMV0Wm9vfIBSiwZ05k+xgb0PkBQpGsAA/oWdDobNaZTH5ppvHtzCFbnSEwHVw==}
    engines: {node: ^18.17.0 || ^20.3.0 || >=21.0.0}

  shebang-command@2.0.0:
    resolution: {integrity: sha512-kHxr2zZpYtdmrN1qDjrrX/Z1rR1kG8Dx+gkpK1G4eXmvXswmcE1hTWBWYUzlraYw1/yZp6YuDY77YtvbN0dmDA==}
    engines: {node: '>=8'}

  shebang-regex@3.0.0:
    resolution: {integrity: sha512-7++dFhtcx3353uBaq8DDR4NuxBetBzC7ZQOhmTQInHEd6bSrXdiEyzCvG07Z44UYdLShWUyXt5M/yhz8ekcb1A==}
    engines: {node: '>=8'}

  signal-exit@4.1.0:
    resolution: {integrity: sha512-bzyZ1e88w9O1iNJbKnOlvYTrWPDl46O1bG0D3XInv+9tkPrxrN8jUUTiFlDkkmKWgn1M6CfIA13SuGqOa9Korw==}
    engines: {node: '>=14'}

  simple-swizzle@0.2.2:
    resolution: {integrity: sha512-JA//kQgZtbuY83m+xT+tXJkmJncGMTFT+C+g2h2R9uxkYIrE2yy9sgmcLhCnw57/WSD+Eh3J97FPEDFnbXnDUg==}

  sonner@1.7.1:
    resolution: {integrity: sha512-b6LHBfH32SoVasRFECrdY8p8s7hXPDn3OHUFbZZbiB1ctLS9Gdh6rpX2dVrpQA0kiL5jcRzDDldwwLkSKk3+QQ==}
    peerDependencies:
      react: ^18.0.0 || ^19.0.0 || ^19.0.0-rc
      react-dom: ^18.0.0 || ^19.0.0 || ^19.0.0-rc

  source-map-js@1.2.1:
    resolution: {integrity: sha512-UXWMKhLOwVKb728IUtQPXxfYU+usdybtUrK/8uGE8CQMvrhOpwvzDBwj0QhSL7MQc7vIsISBG8VQ8+IDQxpfQA==}
    engines: {node: '>=0.10.0'}

  source-map@0.6.1:
    resolution: {integrity: sha512-UjgapumWlbMhkBgzT7Ykc5YXUT46F0iKu8SGXq0bcwP5dz/h0Plj6enJqjz1Zbq2l5WaqYnrVbwWOWMyF3F47g==}
    engines: {node: '>=0.10.0'}

  streamsearch@1.1.0:
    resolution: {integrity: sha512-Mcc5wHehp9aXz1ax6bZUyY5afg9u2rv5cqQI3mRrYkGC8rW2hM02jWuwjtL++LS5qinSyhj2QfLyNsuc+VsExg==}
    engines: {node: '>=10.0.0'}

  string-width@4.2.3:
    resolution: {integrity: sha512-wKyQRQpjJ0sIp62ErSZdGsjMJWsap5oRNihHhu6G7JVO/9jIB6UyevL+tXuOqrng8j/cxKTWyWUwvSTriiZz/g==}
    engines: {node: '>=8'}

  string-width@5.1.2:
    resolution: {integrity: sha512-HnLOCR3vjcY8beoNLtcjZ5/nxn2afmME6lhrDrebokqMap+XbeW8n9TXpPDOqdGK5qcI3oT0GKTW6wC7EMiVqA==}
    engines: {node: '>=12'}

  strip-ansi@6.0.1:
    resolution: {integrity: sha512-Y38VPSHcqkFrCpFnQ9vuSXmquuv5oXOKpGeT6aGrr3o3Gc9AlVa6JBfUSOCnbxGGZF+/0ooI7KrPuUSztUdU5A==}
    engines: {node: '>=8'}

  strip-ansi@7.1.0:
    resolution: {integrity: sha512-iq6eVVI64nQQTRYq2KtEg2d2uU7LElhTJwsH4YzIHZshxlgZms/wIc4VoDQTlG/IvVIrBKG06CrZnp0qv7hkcQ==}
    engines: {node: '>=12'}

  styled-jsx@5.1.6:
    resolution: {integrity: sha512-qSVyDTeMotdvQYoHWLNGwRFJHC+i+ZvdBRYosOFgC+Wg1vx4frN2/RG/NA7SYqqvKNLf39P2LSRA2pu6n0XYZA==}
    engines: {node: '>= 12.0.0'}
    peerDependencies:
      '@babel/core': '*'
      babel-plugin-macros: '*'
      react: '>= 16.8.0 || 17.x.x || ^18.0.0-0 || ^19.0.0-0'
    peerDependenciesMeta:
      '@babel/core':
        optional: true
      babel-plugin-macros:
        optional: true

  sucrase@3.35.0:
    resolution: {integrity: sha512-8EbVDiu9iN/nESwxeSxDKe0dunta1GOlHufmSSXxMD2z2/tMZpDMpvXQGsc+ajGo8y2uYUmixaSRUc/QPoQ0GA==}
    engines: {node: '>=16 || 14 >=14.17'}
    hasBin: true

  supports-preserve-symlinks-flag@1.0.0:
    resolution: {integrity: sha512-ot0WnXS9fgdkgIcePe6RHNk1WA8+muPa6cSjeR3V8K27q9BB1rTE3R1p7Hv0z1ZyAc8s6Vvv8DIyWf681MAt0w==}
    engines: {node: '>= 0.4'}

  tailwind-merge@2.5.5:
    resolution: {integrity: sha512-0LXunzzAZzo0tEPxV3I297ffKZPlKDrjj7NXphC8V5ak9yHC5zRmxnOe2m/Rd/7ivsOMJe3JZ2JVocoDdQTRBA==}

  tailwindcss-animate@1.0.7:
    resolution: {integrity: sha512-bl6mpH3T7I3UFxuvDEXLxy/VuFxBk5bbzplh7tXI68mwMokNYd1t9qPBHlnyTwfa4JGC4zP516I1hYYtQ/vspA==}
    peerDependencies:
      tailwindcss: '>=3.0.0 || insiders'

  tailwindcss@3.4.17:
    resolution: {integrity: sha512-w33E2aCvSDP0tW9RZuNXadXlkHXqFzSkQew/aIa2i/Sj8fThxwovwlXHSPXTbAHwEIhBFXAedUhP2tueAKP8Og==}
    engines: {node: '>=14.0.0'}
    hasBin: true

  thenify-all@1.6.0:
    resolution: {integrity: sha512-RNxQH/qI8/t3thXJDwcstUO4zeqo64+Uy/+sNVRBx4Xn2OX+OZ9oP+iJnNFqplFra2ZUVeKCSa2oVWi3T4uVmA==}
    engines: {node: '>=0.8'}

  thenify@3.3.1:
    resolution: {integrity: sha512-RVZSIV5IG10Hk3enotrhvz0T9em6cyHBLkH/YAZuKqd8hRkKhSfCGIcP2KUY0EPxndzANBmNllzWPwak+bheSw==}

  tiny-invariant@1.3.3:
    resolution: {integrity: sha512-+FbBPE1o9QAYvviau/qC5SE3caw21q3xkvWKBtja5vgqOWIHHJ3ioaq1VPfn/Szqctz2bU/oYeKd9/z5BL+PVg==}

  to-regex-range@5.0.1:
    resolution: {integrity: sha512-65P7iz6X5yEr1cwcgvQxbbIw7Uk3gOy5dIdtZ4rDveLqhrdJP+Li/Hx6tyK0NEb+2GCyneCMJiGqrADCSNk8sQ==}
    engines: {node: '>=8.0'}

  ts-interface-checker@0.1.13:
    resolution: {integrity: sha512-Y/arvbn+rrz3JCKl9C4kVNfTfSm2/mEp5FSz5EsZSANGPSlQrpRI5M4PKF+mJnE52jOO90PnPSc3Ur3bTQw0gA==}

  tslib@2.8.1:
    resolution: {integrity: sha512-oJFu94HQb+KVduSUQL7wnpmqnfmLsOA/nAh6b6EH0wCEoK0/mPeXU6c3wKDV83MkOuHPRHtSXKKU99IBazS/2w==}

  typescript@5.0.2:
    resolution: {integrity: sha512-wVORMBGO/FAs/++blGNeAVdbNKtIh1rbBL2EyQ1+J9lClJ93KiiKe8PmFIVdXhHcyv44SL9oglmfeSsndo0jRw==}
    engines: {node: '>=12.20'}
    hasBin: true

  undici-types@6.11.1:
    resolution: {integrity: sha512-mIDEX2ek50x0OlRgxryxsenE5XaQD4on5U2inY7RApK3SOJpofyw7uW2AyfMKkhAxXIceo2DeWGVGwyvng1GNQ==}

  update-browserslist-db@1.1.3:
    resolution: {integrity: sha512-UxhIZQ+QInVdunkDAaiazvvT/+fXL5Osr0JZlJulepYu6Jd7qJtDZjlur0emRlT71EN3ScPoE7gvsuIKKNavKw==}
    hasBin: true
    peerDependencies:
      browserslist: '>= 4.21.0'

  use-callback-ref@1.3.3:
    resolution: {integrity: sha512-jQL3lRnocaFtu3V00JToYz/4QkNWswxijDaCVNZRiRTO3HQDLsdu1ZtmIUvV4yPp+rvWm5j0y0TG/S61cuijTg==}
    engines: {node: '>=10'}
    peerDependencies:
      '@types/react': '*'
      react: ^16.8.0 || ^17.0.0 || ^18.0.0 || ^19.0.0 || ^19.0.0-rc
    peerDependenciesMeta:
      '@types/react':
        optional: true

  use-sidecar@1.1.3:
    resolution: {integrity: sha512-Fedw0aZvkhynoPYlA5WXrMCAMm+nSWdZt6lzJQ7Ok8S6Q+VsHmHpRWndVRJ8Be0ZbkfPc5LRYH+5XrzXcEeLRQ==}
    engines: {node: '>=10'}
    peerDependencies:
      '@types/react': '*'
      react: ^16.8.0 || ^17.0.0 || ^18.0.0 || ^19.0.0 || ^19.0.0-rc
    peerDependenciesMeta:
      '@types/react':
        optional: true

  use-sync-external-store@1.5.0:
    resolution: {integrity: sha512-Rb46I4cGGVBmjamjphe8L/UnvJD+uPPtTkNvX5mZgqdbavhI4EbgIWJiIHXJ8bc/i9EQGPRh4DwEURJ552Do0A==}
    peerDependencies:
      react: ^16.8.0 || ^17.0.0 || ^18.0.0 || ^19.0.0

  util-deprecate@1.0.2:
    resolution: {integrity: sha512-EPD5q1uXyFxJpCrLnCc1nHnq3gOa6DZBocAIiI2TaSCA7VCJ1UJDMagCzIkXNsUYfD1daK//LTEQ8xiIbrHtcw==}

  vaul@0.9.6:
    resolution: {integrity: sha512-Ykk5FSu4ibeD6qfKQH/CkBRdSGWkxi35KMNei0z59kTPAlgzpE/Qf1gTx2sxih8Q05KBO/aFhcF/UkBW5iI1Ww==}
    peerDependencies:
      react: ^16.8 || ^17.0 || ^18.0
      react-dom: ^16.8 || ^17.0 || ^18.0

  victory-vendor@36.9.2:
    resolution: {integrity: sha512-PnpQQMuxlwYdocC8fIJqVXvkeViHYzotI+NJrCuav0ZYFoq912ZHBk3mCeuj+5/VpodOjPe1z0Fk2ihgzlXqjQ==}

  which@2.0.2:
    resolution: {integrity: sha512-BLI3Tl1TW3Pvl70l3yq3Y64i+awpwXqsGBYWkkqMtnbXgrMD+yj7rhW0kuEDxzJaYXGjEW5ogapKNMEKNMjibA==}
    engines: {node: '>= 8'}
    hasBin: true

  wrap-ansi@7.0.0:
    resolution: {integrity: sha512-YVGIj2kamLSTxw6NsZjoBxfSwsn0ycdesmc4p+Q21c5zPuZ1pl+NfxVdxPtdHvmNVOQ6XSYG4AUtyt/Fi7D16Q==}
    engines: {node: '>=10'}

  wrap-ansi@8.1.0:
    resolution: {integrity: sha512-si7QWI6zUMq56bESFvagtmzMdGOtoxfR+Sez11Mobfc7tm+VkUckk9bW2UeffTGVUbOksxmSw0AA2gs8g71NCQ==}
    engines: {node: '>=12'}

  yaml@2.8.0:
    resolution: {integrity: sha512-4lLa/EcQCB0cJkyts+FpIRx5G/llPxfP6VQU5KByHEhLxY3IJCH0f0Hy1MHI8sClTvsIb8qwRJ6R/ZdlDJ/leQ==}
    engines: {node: '>= 14.6'}
    hasBin: true

  zod@3.24.1:
    resolution: {integrity: sha512-muH7gBL9sI1nciMZV67X5fTKKBLtwpZ5VBp1vsOQzj1MhrBZ4wlVCm3gedKZWLp0Oyel8sIGfeiz54Su+OVT+A==}

snapshots:

  '@alloc/quick-lru@5.2.0': {}

<<<<<<< HEAD
  '@babel/runtime@7.27.4': {}
=======
  '@babel/runtime@7.27.3': {}
>>>>>>> 5597cee9

  '@emnapi/runtime@1.4.3':
    dependencies:
      tslib: 2.8.1
    optional: true

  '@floating-ui/core@1.7.0':
    dependencies:
      '@floating-ui/utils': 0.2.9

  '@floating-ui/dom@1.7.0':
    dependencies:
      '@floating-ui/core': 1.7.0
      '@floating-ui/utils': 0.2.9

  '@floating-ui/react-dom@2.1.2(react-dom@19.0.0(react@19.0.0))(react@19.0.0)':
    dependencies:
      '@floating-ui/dom': 1.7.0
      react: 19.0.0
      react-dom: 19.0.0(react@19.0.0)

  '@floating-ui/utils@0.2.9': {}

  '@hookform/resolvers@3.9.1(react-hook-form@7.54.1(react@19.0.0))':
    dependencies:
      react-hook-form: 7.54.1(react@19.0.0)

  '@img/sharp-darwin-arm64@0.33.5':
    optionalDependencies:
      '@img/sharp-libvips-darwin-arm64': 1.0.4
    optional: true

  '@img/sharp-darwin-x64@0.33.5':
    optionalDependencies:
      '@img/sharp-libvips-darwin-x64': 1.0.4
    optional: true

  '@img/sharp-libvips-darwin-arm64@1.0.4':
    optional: true

  '@img/sharp-libvips-darwin-x64@1.0.4':
    optional: true

  '@img/sharp-libvips-linux-arm64@1.0.4':
    optional: true

  '@img/sharp-libvips-linux-arm@1.0.5':
    optional: true

  '@img/sharp-libvips-linux-s390x@1.0.4':
    optional: true

  '@img/sharp-libvips-linux-x64@1.0.4':
    optional: true

  '@img/sharp-libvips-linuxmusl-arm64@1.0.4':
    optional: true

  '@img/sharp-libvips-linuxmusl-x64@1.0.4':
    optional: true

  '@img/sharp-linux-arm64@0.33.5':
    optionalDependencies:
      '@img/sharp-libvips-linux-arm64': 1.0.4
    optional: true

  '@img/sharp-linux-arm@0.33.5':
    optionalDependencies:
      '@img/sharp-libvips-linux-arm': 1.0.5
    optional: true

  '@img/sharp-linux-s390x@0.33.5':
    optionalDependencies:
      '@img/sharp-libvips-linux-s390x': 1.0.4
    optional: true

  '@img/sharp-linux-x64@0.33.5':
    optionalDependencies:
      '@img/sharp-libvips-linux-x64': 1.0.4
    optional: true

  '@img/sharp-linuxmusl-arm64@0.33.5':
    optionalDependencies:
      '@img/sharp-libvips-linuxmusl-arm64': 1.0.4
    optional: true

  '@img/sharp-linuxmusl-x64@0.33.5':
    optionalDependencies:
      '@img/sharp-libvips-linuxmusl-x64': 1.0.4
    optional: true

  '@img/sharp-wasm32@0.33.5':
    dependencies:
      '@emnapi/runtime': 1.4.3
    optional: true

  '@img/sharp-win32-ia32@0.33.5':
    optional: true

  '@img/sharp-win32-x64@0.33.5':
    optional: true

  '@isaacs/cliui@8.0.2':
    dependencies:
      string-width: 5.1.2
      string-width-cjs: string-width@4.2.3
      strip-ansi: 7.1.0
      strip-ansi-cjs: strip-ansi@6.0.1
      wrap-ansi: 8.1.0
      wrap-ansi-cjs: wrap-ansi@7.0.0

  '@jridgewell/gen-mapping@0.3.8':
    dependencies:
      '@jridgewell/set-array': 1.2.1
      '@jridgewell/sourcemap-codec': 1.5.0
      '@jridgewell/trace-mapping': 0.3.25

  '@jridgewell/resolve-uri@3.1.2': {}

  '@jridgewell/set-array@1.2.1': {}

  '@jridgewell/sourcemap-codec@1.5.0': {}

  '@jridgewell/trace-mapping@0.3.25':
    dependencies:
      '@jridgewell/resolve-uri': 3.1.2
      '@jridgewell/sourcemap-codec': 1.5.0

  '@next/env@15.2.4': {}

  '@next/swc-darwin-arm64@15.2.4':
    optional: true

  '@next/swc-darwin-x64@15.2.4':
    optional: true

  '@next/swc-linux-arm64-gnu@15.2.4':
    optional: true

  '@next/swc-linux-arm64-musl@15.2.4':
    optional: true

  '@next/swc-linux-x64-gnu@15.2.4':
    optional: true

  '@next/swc-linux-x64-musl@15.2.4':
    optional: true

  '@next/swc-win32-arm64-msvc@15.2.4':
    optional: true

  '@next/swc-win32-x64-msvc@15.2.4':
    optional: true

  '@nodelib/fs.scandir@2.1.5':
    dependencies:
      '@nodelib/fs.stat': 2.0.5
      run-parallel: 1.2.0

  '@nodelib/fs.stat@2.0.5': {}

  '@nodelib/fs.walk@1.2.8':
    dependencies:
      '@nodelib/fs.scandir': 2.1.5
      fastq: 1.19.1

  '@pkgjs/parseargs@0.11.0':
    optional: true

  '@radix-ui/number@1.1.0': {}

  '@radix-ui/primitive@1.1.1': {}

  '@radix-ui/react-accordion@1.2.2(@types/react-dom@19.0.0)(@types/react@19.0.0)(react-dom@19.0.0(react@19.0.0))(react@19.0.0)':
    dependencies:
      '@radix-ui/primitive': 1.1.1
      '@radix-ui/react-collapsible': 1.1.2(@types/react-dom@19.0.0)(@types/react@19.0.0)(react-dom@19.0.0(react@19.0.0))(react@19.0.0)
      '@radix-ui/react-collection': 1.1.1(@types/react-dom@19.0.0)(@types/react@19.0.0)(react-dom@19.0.0(react@19.0.0))(react@19.0.0)
      '@radix-ui/react-compose-refs': 1.1.1(@types/react@19.0.0)(react@19.0.0)
      '@radix-ui/react-context': 1.1.1(@types/react@19.0.0)(react@19.0.0)
      '@radix-ui/react-direction': 1.1.0(@types/react@19.0.0)(react@19.0.0)
      '@radix-ui/react-id': 1.1.0(@types/react@19.0.0)(react@19.0.0)
      '@radix-ui/react-primitive': 2.0.1(@types/react-dom@19.0.0)(@types/react@19.0.0)(react-dom@19.0.0(react@19.0.0))(react@19.0.0)
      '@radix-ui/react-use-controllable-state': 1.1.0(@types/react@19.0.0)(react@19.0.0)
      react: 19.0.0
      react-dom: 19.0.0(react@19.0.0)
    optionalDependencies:
      '@types/react': 19.0.0
      '@types/react-dom': 19.0.0

  '@radix-ui/react-alert-dialog@1.1.4(@types/react-dom@19.0.0)(@types/react@19.0.0)(react-dom@19.0.0(react@19.0.0))(react@19.0.0)':
    dependencies:
      '@radix-ui/primitive': 1.1.1
      '@radix-ui/react-compose-refs': 1.1.1(@types/react@19.0.0)(react@19.0.0)
      '@radix-ui/react-context': 1.1.1(@types/react@19.0.0)(react@19.0.0)
      '@radix-ui/react-dialog': 1.1.4(@types/react-dom@19.0.0)(@types/react@19.0.0)(react-dom@19.0.0(react@19.0.0))(react@19.0.0)
      '@radix-ui/react-primitive': 2.0.1(@types/react-dom@19.0.0)(@types/react@19.0.0)(react-dom@19.0.0(react@19.0.0))(react@19.0.0)
      '@radix-ui/react-slot': 1.1.1(@types/react@19.0.0)(react@19.0.0)
      react: 19.0.0
      react-dom: 19.0.0(react@19.0.0)
    optionalDependencies:
      '@types/react': 19.0.0
      '@types/react-dom': 19.0.0

  '@radix-ui/react-arrow@1.1.1(@types/react-dom@19.0.0)(@types/react@19.0.0)(react-dom@19.0.0(react@19.0.0))(react@19.0.0)':
    dependencies:
      '@radix-ui/react-primitive': 2.0.1(@types/react-dom@19.0.0)(@types/react@19.0.0)(react-dom@19.0.0(react@19.0.0))(react@19.0.0)
      react: 19.0.0
      react-dom: 19.0.0(react@19.0.0)
    optionalDependencies:
      '@types/react': 19.0.0
      '@types/react-dom': 19.0.0

  '@radix-ui/react-aspect-ratio@1.1.1(@types/react-dom@19.0.0)(@types/react@19.0.0)(react-dom@19.0.0(react@19.0.0))(react@19.0.0)':
    dependencies:
      '@radix-ui/react-primitive': 2.0.1(@types/react-dom@19.0.0)(@types/react@19.0.0)(react-dom@19.0.0(react@19.0.0))(react@19.0.0)
      react: 19.0.0
      react-dom: 19.0.0(react@19.0.0)
    optionalDependencies:
      '@types/react': 19.0.0
      '@types/react-dom': 19.0.0

  '@radix-ui/react-avatar@1.1.2(@types/react-dom@19.0.0)(@types/react@19.0.0)(react-dom@19.0.0(react@19.0.0))(react@19.0.0)':
    dependencies:
      '@radix-ui/react-context': 1.1.1(@types/react@19.0.0)(react@19.0.0)
      '@radix-ui/react-primitive': 2.0.1(@types/react-dom@19.0.0)(@types/react@19.0.0)(react-dom@19.0.0(react@19.0.0))(react@19.0.0)
      '@radix-ui/react-use-callback-ref': 1.1.0(@types/react@19.0.0)(react@19.0.0)
      '@radix-ui/react-use-layout-effect': 1.1.0(@types/react@19.0.0)(react@19.0.0)
      react: 19.0.0
      react-dom: 19.0.0(react@19.0.0)
    optionalDependencies:
      '@types/react': 19.0.0
      '@types/react-dom': 19.0.0

  '@radix-ui/react-checkbox@1.1.3(@types/react-dom@19.0.0)(@types/react@19.0.0)(react-dom@19.0.0(react@19.0.0))(react@19.0.0)':
    dependencies:
      '@radix-ui/primitive': 1.1.1
      '@radix-ui/react-compose-refs': 1.1.1(@types/react@19.0.0)(react@19.0.0)
      '@radix-ui/react-context': 1.1.1(@types/react@19.0.0)(react@19.0.0)
      '@radix-ui/react-presence': 1.1.2(@types/react-dom@19.0.0)(@types/react@19.0.0)(react-dom@19.0.0(react@19.0.0))(react@19.0.0)
      '@radix-ui/react-primitive': 2.0.1(@types/react-dom@19.0.0)(@types/react@19.0.0)(react-dom@19.0.0(react@19.0.0))(react@19.0.0)
      '@radix-ui/react-use-controllable-state': 1.1.0(@types/react@19.0.0)(react@19.0.0)
      '@radix-ui/react-use-previous': 1.1.0(@types/react@19.0.0)(react@19.0.0)
      '@radix-ui/react-use-size': 1.1.0(@types/react@19.0.0)(react@19.0.0)
      react: 19.0.0
      react-dom: 19.0.0(react@19.0.0)
    optionalDependencies:
      '@types/react': 19.0.0
      '@types/react-dom': 19.0.0

  '@radix-ui/react-collapsible@1.1.2(@types/react-dom@19.0.0)(@types/react@19.0.0)(react-dom@19.0.0(react@19.0.0))(react@19.0.0)':
    dependencies:
      '@radix-ui/primitive': 1.1.1
      '@radix-ui/react-compose-refs': 1.1.1(@types/react@19.0.0)(react@19.0.0)
      '@radix-ui/react-context': 1.1.1(@types/react@19.0.0)(react@19.0.0)
      '@radix-ui/react-id': 1.1.0(@types/react@19.0.0)(react@19.0.0)
      '@radix-ui/react-presence': 1.1.2(@types/react-dom@19.0.0)(@types/react@19.0.0)(react-dom@19.0.0(react@19.0.0))(react@19.0.0)
      '@radix-ui/react-primitive': 2.0.1(@types/react-dom@19.0.0)(@types/react@19.0.0)(react-dom@19.0.0(react@19.0.0))(react@19.0.0)
      '@radix-ui/react-use-controllable-state': 1.1.0(@types/react@19.0.0)(react@19.0.0)
      '@radix-ui/react-use-layout-effect': 1.1.0(@types/react@19.0.0)(react@19.0.0)
      react: 19.0.0
      react-dom: 19.0.0(react@19.0.0)
    optionalDependencies:
      '@types/react': 19.0.0
      '@types/react-dom': 19.0.0

  '@radix-ui/react-collection@1.1.1(@types/react-dom@19.0.0)(@types/react@19.0.0)(react-dom@19.0.0(react@19.0.0))(react@19.0.0)':
    dependencies:
      '@radix-ui/react-compose-refs': 1.1.1(@types/react@19.0.0)(react@19.0.0)
      '@radix-ui/react-context': 1.1.1(@types/react@19.0.0)(react@19.0.0)
      '@radix-ui/react-primitive': 2.0.1(@types/react-dom@19.0.0)(@types/react@19.0.0)(react-dom@19.0.0(react@19.0.0))(react@19.0.0)
      '@radix-ui/react-slot': 1.1.1(@types/react@19.0.0)(react@19.0.0)
      react: 19.0.0
      react-dom: 19.0.0(react@19.0.0)
    optionalDependencies:
      '@types/react': 19.0.0
      '@types/react-dom': 19.0.0

  '@radix-ui/react-compose-refs@1.1.1(@types/react@19.0.0)(react@19.0.0)':
    dependencies:
      react: 19.0.0
    optionalDependencies:
      '@types/react': 19.0.0

  '@radix-ui/react-compose-refs@1.1.2(@types/react@19.0.0)(react@19.0.0)':
    dependencies:
      react: 19.0.0
    optionalDependencies:
      '@types/react': 19.0.0

  '@radix-ui/react-context-menu@2.2.4(@types/react-dom@19.0.0)(@types/react@19.0.0)(react-dom@19.0.0(react@19.0.0))(react@19.0.0)':
    dependencies:
      '@radix-ui/primitive': 1.1.1
      '@radix-ui/react-context': 1.1.1(@types/react@19.0.0)(react@19.0.0)
      '@radix-ui/react-menu': 2.1.4(@types/react-dom@19.0.0)(@types/react@19.0.0)(react-dom@19.0.0(react@19.0.0))(react@19.0.0)
      '@radix-ui/react-primitive': 2.0.1(@types/react-dom@19.0.0)(@types/react@19.0.0)(react-dom@19.0.0(react@19.0.0))(react@19.0.0)
      '@radix-ui/react-use-callback-ref': 1.1.0(@types/react@19.0.0)(react@19.0.0)
      '@radix-ui/react-use-controllable-state': 1.1.0(@types/react@19.0.0)(react@19.0.0)
      react: 19.0.0
      react-dom: 19.0.0(react@19.0.0)
    optionalDependencies:
      '@types/react': 19.0.0
      '@types/react-dom': 19.0.0

  '@radix-ui/react-context@1.1.1(@types/react@19.0.0)(react@19.0.0)':
    dependencies:
      react: 19.0.0
    optionalDependencies:
      '@types/react': 19.0.0

  '@radix-ui/react-dialog@1.1.4(@types/react-dom@19.0.0)(@types/react@19.0.0)(react-dom@19.0.0(react@19.0.0))(react@19.0.0)':
    dependencies:
      '@radix-ui/primitive': 1.1.1
      '@radix-ui/react-compose-refs': 1.1.1(@types/react@19.0.0)(react@19.0.0)
      '@radix-ui/react-context': 1.1.1(@types/react@19.0.0)(react@19.0.0)
      '@radix-ui/react-dismissable-layer': 1.1.3(@types/react-dom@19.0.0)(@types/react@19.0.0)(react-dom@19.0.0(react@19.0.0))(react@19.0.0)
      '@radix-ui/react-focus-guards': 1.1.1(@types/react@19.0.0)(react@19.0.0)
      '@radix-ui/react-focus-scope': 1.1.1(@types/react-dom@19.0.0)(@types/react@19.0.0)(react-dom@19.0.0(react@19.0.0))(react@19.0.0)
      '@radix-ui/react-id': 1.1.0(@types/react@19.0.0)(react@19.0.0)
      '@radix-ui/react-portal': 1.1.3(@types/react-dom@19.0.0)(@types/react@19.0.0)(react-dom@19.0.0(react@19.0.0))(react@19.0.0)
      '@radix-ui/react-presence': 1.1.2(@types/react-dom@19.0.0)(@types/react@19.0.0)(react-dom@19.0.0(react@19.0.0))(react@19.0.0)
      '@radix-ui/react-primitive': 2.0.1(@types/react-dom@19.0.0)(@types/react@19.0.0)(react-dom@19.0.0(react@19.0.0))(react@19.0.0)
      '@radix-ui/react-slot': 1.1.1(@types/react@19.0.0)(react@19.0.0)
      '@radix-ui/react-use-controllable-state': 1.1.0(@types/react@19.0.0)(react@19.0.0)
      aria-hidden: 1.2.6
      react: 19.0.0
      react-dom: 19.0.0(react@19.0.0)
      react-remove-scroll: 2.7.0(@types/react@19.0.0)(react@19.0.0)
    optionalDependencies:
      '@types/react': 19.0.0
      '@types/react-dom': 19.0.0

  '@radix-ui/react-direction@1.1.0(@types/react@19.0.0)(react@19.0.0)':
    dependencies:
      react: 19.0.0
    optionalDependencies:
      '@types/react': 19.0.0

  '@radix-ui/react-dismissable-layer@1.1.3(@types/react-dom@19.0.0)(@types/react@19.0.0)(react-dom@19.0.0(react@19.0.0))(react@19.0.0)':
    dependencies:
      '@radix-ui/primitive': 1.1.1
      '@radix-ui/react-compose-refs': 1.1.1(@types/react@19.0.0)(react@19.0.0)
      '@radix-ui/react-primitive': 2.0.1(@types/react-dom@19.0.0)(@types/react@19.0.0)(react-dom@19.0.0(react@19.0.0))(react@19.0.0)
      '@radix-ui/react-use-callback-ref': 1.1.0(@types/react@19.0.0)(react@19.0.0)
      '@radix-ui/react-use-escape-keydown': 1.1.0(@types/react@19.0.0)(react@19.0.0)
      react: 19.0.0
      react-dom: 19.0.0(react@19.0.0)
    optionalDependencies:
      '@types/react': 19.0.0
      '@types/react-dom': 19.0.0

  '@radix-ui/react-dropdown-menu@2.1.4(@types/react-dom@19.0.0)(@types/react@19.0.0)(react-dom@19.0.0(react@19.0.0))(react@19.0.0)':
    dependencies:
      '@radix-ui/primitive': 1.1.1
      '@radix-ui/react-compose-refs': 1.1.1(@types/react@19.0.0)(react@19.0.0)
      '@radix-ui/react-context': 1.1.1(@types/react@19.0.0)(react@19.0.0)
      '@radix-ui/react-id': 1.1.0(@types/react@19.0.0)(react@19.0.0)
      '@radix-ui/react-menu': 2.1.4(@types/react-dom@19.0.0)(@types/react@19.0.0)(react-dom@19.0.0(react@19.0.0))(react@19.0.0)
      '@radix-ui/react-primitive': 2.0.1(@types/react-dom@19.0.0)(@types/react@19.0.0)(react-dom@19.0.0(react@19.0.0))(react@19.0.0)
      '@radix-ui/react-use-controllable-state': 1.1.0(@types/react@19.0.0)(react@19.0.0)
      react: 19.0.0
      react-dom: 19.0.0(react@19.0.0)
    optionalDependencies:
      '@types/react': 19.0.0
      '@types/react-dom': 19.0.0

  '@radix-ui/react-focus-guards@1.1.1(@types/react@19.0.0)(react@19.0.0)':
    dependencies:
      react: 19.0.0
    optionalDependencies:
      '@types/react': 19.0.0

  '@radix-ui/react-focus-scope@1.1.1(@types/react-dom@19.0.0)(@types/react@19.0.0)(react-dom@19.0.0(react@19.0.0))(react@19.0.0)':
    dependencies:
      '@radix-ui/react-compose-refs': 1.1.1(@types/react@19.0.0)(react@19.0.0)
      '@radix-ui/react-primitive': 2.0.1(@types/react-dom@19.0.0)(@types/react@19.0.0)(react-dom@19.0.0(react@19.0.0))(react@19.0.0)
      '@radix-ui/react-use-callback-ref': 1.1.0(@types/react@19.0.0)(react@19.0.0)
      react: 19.0.0
      react-dom: 19.0.0(react@19.0.0)
    optionalDependencies:
      '@types/react': 19.0.0
      '@types/react-dom': 19.0.0

  '@radix-ui/react-hover-card@1.1.4(@types/react-dom@19.0.0)(@types/react@19.0.0)(react-dom@19.0.0(react@19.0.0))(react@19.0.0)':
    dependencies:
      '@radix-ui/primitive': 1.1.1
      '@radix-ui/react-compose-refs': 1.1.1(@types/react@19.0.0)(react@19.0.0)
      '@radix-ui/react-context': 1.1.1(@types/react@19.0.0)(react@19.0.0)
      '@radix-ui/react-dismissable-layer': 1.1.3(@types/react-dom@19.0.0)(@types/react@19.0.0)(react-dom@19.0.0(react@19.0.0))(react@19.0.0)
      '@radix-ui/react-popper': 1.2.1(@types/react-dom@19.0.0)(@types/react@19.0.0)(react-dom@19.0.0(react@19.0.0))(react@19.0.0)
      '@radix-ui/react-portal': 1.1.3(@types/react-dom@19.0.0)(@types/react@19.0.0)(react-dom@19.0.0(react@19.0.0))(react@19.0.0)
      '@radix-ui/react-presence': 1.1.2(@types/react-dom@19.0.0)(@types/react@19.0.0)(react-dom@19.0.0(react@19.0.0))(react@19.0.0)
      '@radix-ui/react-primitive': 2.0.1(@types/react-dom@19.0.0)(@types/react@19.0.0)(react-dom@19.0.0(react@19.0.0))(react@19.0.0)
      '@radix-ui/react-use-controllable-state': 1.1.0(@types/react@19.0.0)(react@19.0.0)
      react: 19.0.0
      react-dom: 19.0.0(react@19.0.0)
    optionalDependencies:
      '@types/react': 19.0.0
      '@types/react-dom': 19.0.0

  '@radix-ui/react-id@1.1.0(@types/react@19.0.0)(react@19.0.0)':
    dependencies:
      '@radix-ui/react-use-layout-effect': 1.1.0(@types/react@19.0.0)(react@19.0.0)
      react: 19.0.0
    optionalDependencies:
      '@types/react': 19.0.0

  '@radix-ui/react-id@1.1.1(@types/react@19.0.0)(react@19.0.0)':
    dependencies:
      '@radix-ui/react-use-layout-effect': 1.1.1(@types/react@19.0.0)(react@19.0.0)
      react: 19.0.0
    optionalDependencies:
      '@types/react': 19.0.0

  '@radix-ui/react-label@2.1.1(@types/react-dom@19.0.0)(@types/react@19.0.0)(react-dom@19.0.0(react@19.0.0))(react@19.0.0)':
    dependencies:
      '@radix-ui/react-primitive': 2.0.1(@types/react-dom@19.0.0)(@types/react@19.0.0)(react-dom@19.0.0(react@19.0.0))(react@19.0.0)
      react: 19.0.0
      react-dom: 19.0.0(react@19.0.0)
    optionalDependencies:
      '@types/react': 19.0.0
      '@types/react-dom': 19.0.0

  '@radix-ui/react-menu@2.1.4(@types/react-dom@19.0.0)(@types/react@19.0.0)(react-dom@19.0.0(react@19.0.0))(react@19.0.0)':
    dependencies:
      '@radix-ui/primitive': 1.1.1
      '@radix-ui/react-collection': 1.1.1(@types/react-dom@19.0.0)(@types/react@19.0.0)(react-dom@19.0.0(react@19.0.0))(react@19.0.0)
      '@radix-ui/react-compose-refs': 1.1.1(@types/react@19.0.0)(react@19.0.0)
      '@radix-ui/react-context': 1.1.1(@types/react@19.0.0)(react@19.0.0)
      '@radix-ui/react-direction': 1.1.0(@types/react@19.0.0)(react@19.0.0)
      '@radix-ui/react-dismissable-layer': 1.1.3(@types/react-dom@19.0.0)(@types/react@19.0.0)(react-dom@19.0.0(react@19.0.0))(react@19.0.0)
      '@radix-ui/react-focus-guards': 1.1.1(@types/react@19.0.0)(react@19.0.0)
      '@radix-ui/react-focus-scope': 1.1.1(@types/react-dom@19.0.0)(@types/react@19.0.0)(react-dom@19.0.0(react@19.0.0))(react@19.0.0)
      '@radix-ui/react-id': 1.1.0(@types/react@19.0.0)(react@19.0.0)
      '@radix-ui/react-popper': 1.2.1(@types/react-dom@19.0.0)(@types/react@19.0.0)(react-dom@19.0.0(react@19.0.0))(react@19.0.0)
      '@radix-ui/react-portal': 1.1.3(@types/react-dom@19.0.0)(@types/react@19.0.0)(react-dom@19.0.0(react@19.0.0))(react@19.0.0)
      '@radix-ui/react-presence': 1.1.2(@types/react-dom@19.0.0)(@types/react@19.0.0)(react-dom@19.0.0(react@19.0.0))(react@19.0.0)
      '@radix-ui/react-primitive': 2.0.1(@types/react-dom@19.0.0)(@types/react@19.0.0)(react-dom@19.0.0(react@19.0.0))(react@19.0.0)
      '@radix-ui/react-roving-focus': 1.1.1(@types/react-dom@19.0.0)(@types/react@19.0.0)(react-dom@19.0.0(react@19.0.0))(react@19.0.0)
      '@radix-ui/react-slot': 1.1.1(@types/react@19.0.0)(react@19.0.0)
      '@radix-ui/react-use-callback-ref': 1.1.0(@types/react@19.0.0)(react@19.0.0)
      aria-hidden: 1.2.6
      react: 19.0.0
      react-dom: 19.0.0(react@19.0.0)
      react-remove-scroll: 2.7.0(@types/react@19.0.0)(react@19.0.0)
    optionalDependencies:
      '@types/react': 19.0.0
      '@types/react-dom': 19.0.0

  '@radix-ui/react-menubar@1.1.4(@types/react-dom@19.0.0)(@types/react@19.0.0)(react-dom@19.0.0(react@19.0.0))(react@19.0.0)':
    dependencies:
      '@radix-ui/primitive': 1.1.1
      '@radix-ui/react-collection': 1.1.1(@types/react-dom@19.0.0)(@types/react@19.0.0)(react-dom@19.0.0(react@19.0.0))(react@19.0.0)
      '@radix-ui/react-compose-refs': 1.1.1(@types/react@19.0.0)(react@19.0.0)
      '@radix-ui/react-context': 1.1.1(@types/react@19.0.0)(react@19.0.0)
      '@radix-ui/react-direction': 1.1.0(@types/react@19.0.0)(react@19.0.0)
      '@radix-ui/react-id': 1.1.0(@types/react@19.0.0)(react@19.0.0)
      '@radix-ui/react-menu': 2.1.4(@types/react-dom@19.0.0)(@types/react@19.0.0)(react-dom@19.0.0(react@19.0.0))(react@19.0.0)
      '@radix-ui/react-primitive': 2.0.1(@types/react-dom@19.0.0)(@types/react@19.0.0)(react-dom@19.0.0(react@19.0.0))(react@19.0.0)
      '@radix-ui/react-roving-focus': 1.1.1(@types/react-dom@19.0.0)(@types/react@19.0.0)(react-dom@19.0.0(react@19.0.0))(react@19.0.0)
      '@radix-ui/react-use-controllable-state': 1.1.0(@types/react@19.0.0)(react@19.0.0)
      react: 19.0.0
      react-dom: 19.0.0(react@19.0.0)
    optionalDependencies:
      '@types/react': 19.0.0
      '@types/react-dom': 19.0.0

  '@radix-ui/react-navigation-menu@1.2.3(@types/react-dom@19.0.0)(@types/react@19.0.0)(react-dom@19.0.0(react@19.0.0))(react@19.0.0)':
    dependencies:
      '@radix-ui/primitive': 1.1.1
      '@radix-ui/react-collection': 1.1.1(@types/react-dom@19.0.0)(@types/react@19.0.0)(react-dom@19.0.0(react@19.0.0))(react@19.0.0)
      '@radix-ui/react-compose-refs': 1.1.1(@types/react@19.0.0)(react@19.0.0)
      '@radix-ui/react-context': 1.1.1(@types/react@19.0.0)(react@19.0.0)
      '@radix-ui/react-direction': 1.1.0(@types/react@19.0.0)(react@19.0.0)
      '@radix-ui/react-dismissable-layer': 1.1.3(@types/react-dom@19.0.0)(@types/react@19.0.0)(react-dom@19.0.0(react@19.0.0))(react@19.0.0)
      '@radix-ui/react-id': 1.1.0(@types/react@19.0.0)(react@19.0.0)
      '@radix-ui/react-presence': 1.1.2(@types/react-dom@19.0.0)(@types/react@19.0.0)(react-dom@19.0.0(react@19.0.0))(react@19.0.0)
      '@radix-ui/react-primitive': 2.0.1(@types/react-dom@19.0.0)(@types/react@19.0.0)(react-dom@19.0.0(react@19.0.0))(react@19.0.0)
      '@radix-ui/react-use-callback-ref': 1.1.0(@types/react@19.0.0)(react@19.0.0)
      '@radix-ui/react-use-controllable-state': 1.1.0(@types/react@19.0.0)(react@19.0.0)
      '@radix-ui/react-use-layout-effect': 1.1.0(@types/react@19.0.0)(react@19.0.0)
      '@radix-ui/react-use-previous': 1.1.0(@types/react@19.0.0)(react@19.0.0)
      '@radix-ui/react-visually-hidden': 1.1.1(@types/react-dom@19.0.0)(@types/react@19.0.0)(react-dom@19.0.0(react@19.0.0))(react@19.0.0)
      react: 19.0.0
      react-dom: 19.0.0(react@19.0.0)
    optionalDependencies:
      '@types/react': 19.0.0
      '@types/react-dom': 19.0.0

  '@radix-ui/react-popover@1.1.4(@types/react-dom@19.0.0)(@types/react@19.0.0)(react-dom@19.0.0(react@19.0.0))(react@19.0.0)':
    dependencies:
      '@radix-ui/primitive': 1.1.1
      '@radix-ui/react-compose-refs': 1.1.1(@types/react@19.0.0)(react@19.0.0)
      '@radix-ui/react-context': 1.1.1(@types/react@19.0.0)(react@19.0.0)
      '@radix-ui/react-dismissable-layer': 1.1.3(@types/react-dom@19.0.0)(@types/react@19.0.0)(react-dom@19.0.0(react@19.0.0))(react@19.0.0)
      '@radix-ui/react-focus-guards': 1.1.1(@types/react@19.0.0)(react@19.0.0)
      '@radix-ui/react-focus-scope': 1.1.1(@types/react-dom@19.0.0)(@types/react@19.0.0)(react-dom@19.0.0(react@19.0.0))(react@19.0.0)
      '@radix-ui/react-id': 1.1.0(@types/react@19.0.0)(react@19.0.0)
      '@radix-ui/react-popper': 1.2.1(@types/react-dom@19.0.0)(@types/react@19.0.0)(react-dom@19.0.0(react@19.0.0))(react@19.0.0)
      '@radix-ui/react-portal': 1.1.3(@types/react-dom@19.0.0)(@types/react@19.0.0)(react-dom@19.0.0(react@19.0.0))(react@19.0.0)
      '@radix-ui/react-presence': 1.1.2(@types/react-dom@19.0.0)(@types/react@19.0.0)(react-dom@19.0.0(react@19.0.0))(react@19.0.0)
      '@radix-ui/react-primitive': 2.0.1(@types/react-dom@19.0.0)(@types/react@19.0.0)(react-dom@19.0.0(react@19.0.0))(react@19.0.0)
      '@radix-ui/react-slot': 1.1.1(@types/react@19.0.0)(react@19.0.0)
      '@radix-ui/react-use-controllable-state': 1.1.0(@types/react@19.0.0)(react@19.0.0)
      aria-hidden: 1.2.6
      react: 19.0.0
      react-dom: 19.0.0(react@19.0.0)
      react-remove-scroll: 2.7.0(@types/react@19.0.0)(react@19.0.0)
    optionalDependencies:
      '@types/react': 19.0.0
      '@types/react-dom': 19.0.0

  '@radix-ui/react-popper@1.2.1(@types/react-dom@19.0.0)(@types/react@19.0.0)(react-dom@19.0.0(react@19.0.0))(react@19.0.0)':
    dependencies:
      '@floating-ui/react-dom': 2.1.2(react-dom@19.0.0(react@19.0.0))(react@19.0.0)
      '@radix-ui/react-arrow': 1.1.1(@types/react-dom@19.0.0)(@types/react@19.0.0)(react-dom@19.0.0(react@19.0.0))(react@19.0.0)
      '@radix-ui/react-compose-refs': 1.1.1(@types/react@19.0.0)(react@19.0.0)
      '@radix-ui/react-context': 1.1.1(@types/react@19.0.0)(react@19.0.0)
      '@radix-ui/react-primitive': 2.0.1(@types/react-dom@19.0.0)(@types/react@19.0.0)(react-dom@19.0.0(react@19.0.0))(react@19.0.0)
      '@radix-ui/react-use-callback-ref': 1.1.0(@types/react@19.0.0)(react@19.0.0)
      '@radix-ui/react-use-layout-effect': 1.1.0(@types/react@19.0.0)(react@19.0.0)
      '@radix-ui/react-use-rect': 1.1.0(@types/react@19.0.0)(react@19.0.0)
      '@radix-ui/react-use-size': 1.1.0(@types/react@19.0.0)(react@19.0.0)
      '@radix-ui/rect': 1.1.0
      react: 19.0.0
      react-dom: 19.0.0(react@19.0.0)
    optionalDependencies:
      '@types/react': 19.0.0
      '@types/react-dom': 19.0.0

  '@radix-ui/react-portal@1.1.3(@types/react-dom@19.0.0)(@types/react@19.0.0)(react-dom@19.0.0(react@19.0.0))(react@19.0.0)':
    dependencies:
      '@radix-ui/react-primitive': 2.0.1(@types/react-dom@19.0.0)(@types/react@19.0.0)(react-dom@19.0.0(react@19.0.0))(react@19.0.0)
      '@radix-ui/react-use-layout-effect': 1.1.0(@types/react@19.0.0)(react@19.0.0)
      react: 19.0.0
      react-dom: 19.0.0(react@19.0.0)
    optionalDependencies:
      '@types/react': 19.0.0
      '@types/react-dom': 19.0.0

  '@radix-ui/react-presence@1.1.2(@types/react-dom@19.0.0)(@types/react@19.0.0)(react-dom@19.0.0(react@19.0.0))(react@19.0.0)':
    dependencies:
      '@radix-ui/react-compose-refs': 1.1.1(@types/react@19.0.0)(react@19.0.0)
      '@radix-ui/react-use-layout-effect': 1.1.0(@types/react@19.0.0)(react@19.0.0)
      react: 19.0.0
      react-dom: 19.0.0(react@19.0.0)
    optionalDependencies:
      '@types/react': 19.0.0
      '@types/react-dom': 19.0.0

  '@radix-ui/react-primitive@2.0.1(@types/react-dom@19.0.0)(@types/react@19.0.0)(react-dom@19.0.0(react@19.0.0))(react@19.0.0)':
    dependencies:
      '@radix-ui/react-slot': 1.1.1(@types/react@19.0.0)(react@19.0.0)
      react: 19.0.0
      react-dom: 19.0.0(react@19.0.0)
    optionalDependencies:
      '@types/react': 19.0.0
      '@types/react-dom': 19.0.0

  '@radix-ui/react-primitive@2.1.3(@types/react-dom@19.0.0)(@types/react@19.0.0)(react-dom@19.0.0(react@19.0.0))(react@19.0.0)':
    dependencies:
      '@radix-ui/react-slot': 1.2.3(@types/react@19.0.0)(react@19.0.0)
      react: 19.0.0
      react-dom: 19.0.0(react@19.0.0)
    optionalDependencies:
      '@types/react': 19.0.0
      '@types/react-dom': 19.0.0

  '@radix-ui/react-progress@1.1.1(@types/react-dom@19.0.0)(@types/react@19.0.0)(react-dom@19.0.0(react@19.0.0))(react@19.0.0)':
    dependencies:
      '@radix-ui/react-context': 1.1.1(@types/react@19.0.0)(react@19.0.0)
      '@radix-ui/react-primitive': 2.0.1(@types/react-dom@19.0.0)(@types/react@19.0.0)(react-dom@19.0.0(react@19.0.0))(react@19.0.0)
      react: 19.0.0
      react-dom: 19.0.0(react@19.0.0)
    optionalDependencies:
      '@types/react': 19.0.0
      '@types/react-dom': 19.0.0

  '@radix-ui/react-radio-group@1.2.2(@types/react-dom@19.0.0)(@types/react@19.0.0)(react-dom@19.0.0(react@19.0.0))(react@19.0.0)':
    dependencies:
      '@radix-ui/primitive': 1.1.1
      '@radix-ui/react-compose-refs': 1.1.1(@types/react@19.0.0)(react@19.0.0)
      '@radix-ui/react-context': 1.1.1(@types/react@19.0.0)(react@19.0.0)
      '@radix-ui/react-direction': 1.1.0(@types/react@19.0.0)(react@19.0.0)
      '@radix-ui/react-presence': 1.1.2(@types/react-dom@19.0.0)(@types/react@19.0.0)(react-dom@19.0.0(react@19.0.0))(react@19.0.0)
      '@radix-ui/react-primitive': 2.0.1(@types/react-dom@19.0.0)(@types/react@19.0.0)(react-dom@19.0.0(react@19.0.0))(react@19.0.0)
      '@radix-ui/react-roving-focus': 1.1.1(@types/react-dom@19.0.0)(@types/react@19.0.0)(react-dom@19.0.0(react@19.0.0))(react@19.0.0)
      '@radix-ui/react-use-controllable-state': 1.1.0(@types/react@19.0.0)(react@19.0.0)
      '@radix-ui/react-use-previous': 1.1.0(@types/react@19.0.0)(react@19.0.0)
      '@radix-ui/react-use-size': 1.1.0(@types/react@19.0.0)(react@19.0.0)
      react: 19.0.0
      react-dom: 19.0.0(react@19.0.0)
    optionalDependencies:
      '@types/react': 19.0.0
      '@types/react-dom': 19.0.0

  '@radix-ui/react-roving-focus@1.1.1(@types/react-dom@19.0.0)(@types/react@19.0.0)(react-dom@19.0.0(react@19.0.0))(react@19.0.0)':
    dependencies:
      '@radix-ui/primitive': 1.1.1
      '@radix-ui/react-collection': 1.1.1(@types/react-dom@19.0.0)(@types/react@19.0.0)(react-dom@19.0.0(react@19.0.0))(react@19.0.0)
      '@radix-ui/react-compose-refs': 1.1.1(@types/react@19.0.0)(react@19.0.0)
      '@radix-ui/react-context': 1.1.1(@types/react@19.0.0)(react@19.0.0)
      '@radix-ui/react-direction': 1.1.0(@types/react@19.0.0)(react@19.0.0)
      '@radix-ui/react-id': 1.1.0(@types/react@19.0.0)(react@19.0.0)
      '@radix-ui/react-primitive': 2.0.1(@types/react-dom@19.0.0)(@types/react@19.0.0)(react-dom@19.0.0(react@19.0.0))(react@19.0.0)
      '@radix-ui/react-use-callback-ref': 1.1.0(@types/react@19.0.0)(react@19.0.0)
      '@radix-ui/react-use-controllable-state': 1.1.0(@types/react@19.0.0)(react@19.0.0)
      react: 19.0.0
      react-dom: 19.0.0(react@19.0.0)
    optionalDependencies:
      '@types/react': 19.0.0
      '@types/react-dom': 19.0.0

  '@radix-ui/react-scroll-area@1.2.2(@types/react-dom@19.0.0)(@types/react@19.0.0)(react-dom@19.0.0(react@19.0.0))(react@19.0.0)':
    dependencies:
      '@radix-ui/number': 1.1.0
      '@radix-ui/primitive': 1.1.1
      '@radix-ui/react-compose-refs': 1.1.1(@types/react@19.0.0)(react@19.0.0)
      '@radix-ui/react-context': 1.1.1(@types/react@19.0.0)(react@19.0.0)
      '@radix-ui/react-direction': 1.1.0(@types/react@19.0.0)(react@19.0.0)
      '@radix-ui/react-presence': 1.1.2(@types/react-dom@19.0.0)(@types/react@19.0.0)(react-dom@19.0.0(react@19.0.0))(react@19.0.0)
      '@radix-ui/react-primitive': 2.0.1(@types/react-dom@19.0.0)(@types/react@19.0.0)(react-dom@19.0.0(react@19.0.0))(react@19.0.0)
      '@radix-ui/react-use-callback-ref': 1.1.0(@types/react@19.0.0)(react@19.0.0)
      '@radix-ui/react-use-layout-effect': 1.1.0(@types/react@19.0.0)(react@19.0.0)
      react: 19.0.0
      react-dom: 19.0.0(react@19.0.0)
    optionalDependencies:
      '@types/react': 19.0.0
      '@types/react-dom': 19.0.0

  '@radix-ui/react-select@2.1.4(@types/react-dom@19.0.0)(@types/react@19.0.0)(react-dom@19.0.0(react@19.0.0))(react@19.0.0)':
    dependencies:
      '@radix-ui/number': 1.1.0
      '@radix-ui/primitive': 1.1.1
      '@radix-ui/react-collection': 1.1.1(@types/react-dom@19.0.0)(@types/react@19.0.0)(react-dom@19.0.0(react@19.0.0))(react@19.0.0)
      '@radix-ui/react-compose-refs': 1.1.1(@types/react@19.0.0)(react@19.0.0)
      '@radix-ui/react-context': 1.1.1(@types/react@19.0.0)(react@19.0.0)
      '@radix-ui/react-direction': 1.1.0(@types/react@19.0.0)(react@19.0.0)
      '@radix-ui/react-dismissable-layer': 1.1.3(@types/react-dom@19.0.0)(@types/react@19.0.0)(react-dom@19.0.0(react@19.0.0))(react@19.0.0)
      '@radix-ui/react-focus-guards': 1.1.1(@types/react@19.0.0)(react@19.0.0)
      '@radix-ui/react-focus-scope': 1.1.1(@types/react-dom@19.0.0)(@types/react@19.0.0)(react-dom@19.0.0(react@19.0.0))(react@19.0.0)
      '@radix-ui/react-id': 1.1.0(@types/react@19.0.0)(react@19.0.0)
      '@radix-ui/react-popper': 1.2.1(@types/react-dom@19.0.0)(@types/react@19.0.0)(react-dom@19.0.0(react@19.0.0))(react@19.0.0)
      '@radix-ui/react-portal': 1.1.3(@types/react-dom@19.0.0)(@types/react@19.0.0)(react-dom@19.0.0(react@19.0.0))(react@19.0.0)
      '@radix-ui/react-primitive': 2.0.1(@types/react-dom@19.0.0)(@types/react@19.0.0)(react-dom@19.0.0(react@19.0.0))(react@19.0.0)
      '@radix-ui/react-slot': 1.1.1(@types/react@19.0.0)(react@19.0.0)
      '@radix-ui/react-use-callback-ref': 1.1.0(@types/react@19.0.0)(react@19.0.0)
      '@radix-ui/react-use-controllable-state': 1.1.0(@types/react@19.0.0)(react@19.0.0)
      '@radix-ui/react-use-layout-effect': 1.1.0(@types/react@19.0.0)(react@19.0.0)
      '@radix-ui/react-use-previous': 1.1.0(@types/react@19.0.0)(react@19.0.0)
      '@radix-ui/react-visually-hidden': 1.1.1(@types/react-dom@19.0.0)(@types/react@19.0.0)(react-dom@19.0.0(react@19.0.0))(react@19.0.0)
      aria-hidden: 1.2.6
      react: 19.0.0
      react-dom: 19.0.0(react@19.0.0)
      react-remove-scroll: 2.7.0(@types/react@19.0.0)(react@19.0.0)
    optionalDependencies:
      '@types/react': 19.0.0
      '@types/react-dom': 19.0.0

  '@radix-ui/react-separator@1.1.1(@types/react-dom@19.0.0)(@types/react@19.0.0)(react-dom@19.0.0(react@19.0.0))(react@19.0.0)':
    dependencies:
      '@radix-ui/react-primitive': 2.0.1(@types/react-dom@19.0.0)(@types/react@19.0.0)(react-dom@19.0.0(react@19.0.0))(react@19.0.0)
      react: 19.0.0
      react-dom: 19.0.0(react@19.0.0)
    optionalDependencies:
      '@types/react': 19.0.0
      '@types/react-dom': 19.0.0

  '@radix-ui/react-slider@1.2.2(@types/react-dom@19.0.0)(@types/react@19.0.0)(react-dom@19.0.0(react@19.0.0))(react@19.0.0)':
    dependencies:
      '@radix-ui/number': 1.1.0
      '@radix-ui/primitive': 1.1.1
      '@radix-ui/react-collection': 1.1.1(@types/react-dom@19.0.0)(@types/react@19.0.0)(react-dom@19.0.0(react@19.0.0))(react@19.0.0)
      '@radix-ui/react-compose-refs': 1.1.1(@types/react@19.0.0)(react@19.0.0)
      '@radix-ui/react-context': 1.1.1(@types/react@19.0.0)(react@19.0.0)
      '@radix-ui/react-direction': 1.1.0(@types/react@19.0.0)(react@19.0.0)
      '@radix-ui/react-primitive': 2.0.1(@types/react-dom@19.0.0)(@types/react@19.0.0)(react-dom@19.0.0(react@19.0.0))(react@19.0.0)
      '@radix-ui/react-use-controllable-state': 1.1.0(@types/react@19.0.0)(react@19.0.0)
      '@radix-ui/react-use-layout-effect': 1.1.0(@types/react@19.0.0)(react@19.0.0)
      '@radix-ui/react-use-previous': 1.1.0(@types/react@19.0.0)(react@19.0.0)
      '@radix-ui/react-use-size': 1.1.0(@types/react@19.0.0)(react@19.0.0)
      react: 19.0.0
      react-dom: 19.0.0(react@19.0.0)
    optionalDependencies:
      '@types/react': 19.0.0
      '@types/react-dom': 19.0.0

  '@radix-ui/react-slot@1.1.1(@types/react@19.0.0)(react@19.0.0)':
    dependencies:
      '@radix-ui/react-compose-refs': 1.1.1(@types/react@19.0.0)(react@19.0.0)
      react: 19.0.0
    optionalDependencies:
      '@types/react': 19.0.0

  '@radix-ui/react-slot@1.2.3(@types/react@19.0.0)(react@19.0.0)':
    dependencies:
      '@radix-ui/react-compose-refs': 1.1.2(@types/react@19.0.0)(react@19.0.0)
      react: 19.0.0
    optionalDependencies:
      '@types/react': 19.0.0

  '@radix-ui/react-switch@1.1.2(@types/react-dom@19.0.0)(@types/react@19.0.0)(react-dom@19.0.0(react@19.0.0))(react@19.0.0)':
    dependencies:
      '@radix-ui/primitive': 1.1.1
      '@radix-ui/react-compose-refs': 1.1.1(@types/react@19.0.0)(react@19.0.0)
      '@radix-ui/react-context': 1.1.1(@types/react@19.0.0)(react@19.0.0)
      '@radix-ui/react-primitive': 2.0.1(@types/react-dom@19.0.0)(@types/react@19.0.0)(react-dom@19.0.0(react@19.0.0))(react@19.0.0)
      '@radix-ui/react-use-controllable-state': 1.1.0(@types/react@19.0.0)(react@19.0.0)
      '@radix-ui/react-use-previous': 1.1.0(@types/react@19.0.0)(react@19.0.0)
      '@radix-ui/react-use-size': 1.1.0(@types/react@19.0.0)(react@19.0.0)
      react: 19.0.0
      react-dom: 19.0.0(react@19.0.0)
    optionalDependencies:
      '@types/react': 19.0.0
      '@types/react-dom': 19.0.0

  '@radix-ui/react-tabs@1.1.2(@types/react-dom@19.0.0)(@types/react@19.0.0)(react-dom@19.0.0(react@19.0.0))(react@19.0.0)':
    dependencies:
      '@radix-ui/primitive': 1.1.1
      '@radix-ui/react-context': 1.1.1(@types/react@19.0.0)(react@19.0.0)
      '@radix-ui/react-direction': 1.1.0(@types/react@19.0.0)(react@19.0.0)
      '@radix-ui/react-id': 1.1.0(@types/react@19.0.0)(react@19.0.0)
      '@radix-ui/react-presence': 1.1.2(@types/react-dom@19.0.0)(@types/react@19.0.0)(react-dom@19.0.0(react@19.0.0))(react@19.0.0)
      '@radix-ui/react-primitive': 2.0.1(@types/react-dom@19.0.0)(@types/react@19.0.0)(react-dom@19.0.0(react@19.0.0))(react@19.0.0)
      '@radix-ui/react-roving-focus': 1.1.1(@types/react-dom@19.0.0)(@types/react@19.0.0)(react-dom@19.0.0(react@19.0.0))(react@19.0.0)
      '@radix-ui/react-use-controllable-state': 1.1.0(@types/react@19.0.0)(react@19.0.0)
      react: 19.0.0
      react-dom: 19.0.0(react@19.0.0)
    optionalDependencies:
      '@types/react': 19.0.0
      '@types/react-dom': 19.0.0

  '@radix-ui/react-toast@1.2.4(@types/react-dom@19.0.0)(@types/react@19.0.0)(react-dom@19.0.0(react@19.0.0))(react@19.0.0)':
    dependencies:
      '@radix-ui/primitive': 1.1.1
      '@radix-ui/react-collection': 1.1.1(@types/react-dom@19.0.0)(@types/react@19.0.0)(react-dom@19.0.0(react@19.0.0))(react@19.0.0)
      '@radix-ui/react-compose-refs': 1.1.1(@types/react@19.0.0)(react@19.0.0)
      '@radix-ui/react-context': 1.1.1(@types/react@19.0.0)(react@19.0.0)
      '@radix-ui/react-dismissable-layer': 1.1.3(@types/react-dom@19.0.0)(@types/react@19.0.0)(react-dom@19.0.0(react@19.0.0))(react@19.0.0)
      '@radix-ui/react-portal': 1.1.3(@types/react-dom@19.0.0)(@types/react@19.0.0)(react-dom@19.0.0(react@19.0.0))(react@19.0.0)
      '@radix-ui/react-presence': 1.1.2(@types/react-dom@19.0.0)(@types/react@19.0.0)(react-dom@19.0.0(react@19.0.0))(react@19.0.0)
      '@radix-ui/react-primitive': 2.0.1(@types/react-dom@19.0.0)(@types/react@19.0.0)(react-dom@19.0.0(react@19.0.0))(react@19.0.0)
      '@radix-ui/react-use-callback-ref': 1.1.0(@types/react@19.0.0)(react@19.0.0)
      '@radix-ui/react-use-controllable-state': 1.1.0(@types/react@19.0.0)(react@19.0.0)
      '@radix-ui/react-use-layout-effect': 1.1.0(@types/react@19.0.0)(react@19.0.0)
      '@radix-ui/react-visually-hidden': 1.1.1(@types/react-dom@19.0.0)(@types/react@19.0.0)(react-dom@19.0.0(react@19.0.0))(react@19.0.0)
      react: 19.0.0
      react-dom: 19.0.0(react@19.0.0)
    optionalDependencies:
      '@types/react': 19.0.0
      '@types/react-dom': 19.0.0

  '@radix-ui/react-toggle-group@1.1.1(@types/react-dom@19.0.0)(@types/react@19.0.0)(react-dom@19.0.0(react@19.0.0))(react@19.0.0)':
    dependencies:
      '@radix-ui/primitive': 1.1.1
      '@radix-ui/react-context': 1.1.1(@types/react@19.0.0)(react@19.0.0)
      '@radix-ui/react-direction': 1.1.0(@types/react@19.0.0)(react@19.0.0)
      '@radix-ui/react-primitive': 2.0.1(@types/react-dom@19.0.0)(@types/react@19.0.0)(react-dom@19.0.0(react@19.0.0))(react@19.0.0)
      '@radix-ui/react-roving-focus': 1.1.1(@types/react-dom@19.0.0)(@types/react@19.0.0)(react-dom@19.0.0(react@19.0.0))(react@19.0.0)
      '@radix-ui/react-toggle': 1.1.1(@types/react-dom@19.0.0)(@types/react@19.0.0)(react-dom@19.0.0(react@19.0.0))(react@19.0.0)
      '@radix-ui/react-use-controllable-state': 1.1.0(@types/react@19.0.0)(react@19.0.0)
      react: 19.0.0
      react-dom: 19.0.0(react@19.0.0)
    optionalDependencies:
      '@types/react': 19.0.0
      '@types/react-dom': 19.0.0

  '@radix-ui/react-toggle@1.1.1(@types/react-dom@19.0.0)(@types/react@19.0.0)(react-dom@19.0.0(react@19.0.0))(react@19.0.0)':
    dependencies:
      '@radix-ui/primitive': 1.1.1
      '@radix-ui/react-primitive': 2.0.1(@types/react-dom@19.0.0)(@types/react@19.0.0)(react-dom@19.0.0(react@19.0.0))(react@19.0.0)
      '@radix-ui/react-use-controllable-state': 1.1.0(@types/react@19.0.0)(react@19.0.0)
      react: 19.0.0
      react-dom: 19.0.0(react@19.0.0)
    optionalDependencies:
      '@types/react': 19.0.0
      '@types/react-dom': 19.0.0

  '@radix-ui/react-tooltip@1.1.6(@types/react-dom@19.0.0)(@types/react@19.0.0)(react-dom@19.0.0(react@19.0.0))(react@19.0.0)':
    dependencies:
      '@radix-ui/primitive': 1.1.1
      '@radix-ui/react-compose-refs': 1.1.1(@types/react@19.0.0)(react@19.0.0)
      '@radix-ui/react-context': 1.1.1(@types/react@19.0.0)(react@19.0.0)
      '@radix-ui/react-dismissable-layer': 1.1.3(@types/react-dom@19.0.0)(@types/react@19.0.0)(react-dom@19.0.0(react@19.0.0))(react@19.0.0)
      '@radix-ui/react-id': 1.1.0(@types/react@19.0.0)(react@19.0.0)
      '@radix-ui/react-popper': 1.2.1(@types/react-dom@19.0.0)(@types/react@19.0.0)(react-dom@19.0.0(react@19.0.0))(react@19.0.0)
      '@radix-ui/react-portal': 1.1.3(@types/react-dom@19.0.0)(@types/react@19.0.0)(react-dom@19.0.0(react@19.0.0))(react@19.0.0)
      '@radix-ui/react-presence': 1.1.2(@types/react-dom@19.0.0)(@types/react@19.0.0)(react-dom@19.0.0(react@19.0.0))(react@19.0.0)
      '@radix-ui/react-primitive': 2.0.1(@types/react-dom@19.0.0)(@types/react@19.0.0)(react-dom@19.0.0(react@19.0.0))(react@19.0.0)
      '@radix-ui/react-slot': 1.1.1(@types/react@19.0.0)(react@19.0.0)
      '@radix-ui/react-use-controllable-state': 1.1.0(@types/react@19.0.0)(react@19.0.0)
      '@radix-ui/react-visually-hidden': 1.1.1(@types/react-dom@19.0.0)(@types/react@19.0.0)(react-dom@19.0.0(react@19.0.0))(react@19.0.0)
      react: 19.0.0
      react-dom: 19.0.0(react@19.0.0)
    optionalDependencies:
      '@types/react': 19.0.0
      '@types/react-dom': 19.0.0

  '@radix-ui/react-use-callback-ref@1.1.0(@types/react@19.0.0)(react@19.0.0)':
    dependencies:
      react: 19.0.0
    optionalDependencies:
      '@types/react': 19.0.0

  '@radix-ui/react-use-controllable-state@1.1.0(@types/react@19.0.0)(react@19.0.0)':
    dependencies:
      '@radix-ui/react-use-callback-ref': 1.1.0(@types/react@19.0.0)(react@19.0.0)
      react: 19.0.0
    optionalDependencies:
      '@types/react': 19.0.0

  '@radix-ui/react-use-escape-keydown@1.1.0(@types/react@19.0.0)(react@19.0.0)':
    dependencies:
      '@radix-ui/react-use-callback-ref': 1.1.0(@types/react@19.0.0)(react@19.0.0)
      react: 19.0.0
    optionalDependencies:
      '@types/react': 19.0.0

  '@radix-ui/react-use-layout-effect@1.1.0(@types/react@19.0.0)(react@19.0.0)':
    dependencies:
      react: 19.0.0
    optionalDependencies:
      '@types/react': 19.0.0

  '@radix-ui/react-use-layout-effect@1.1.1(@types/react@19.0.0)(react@19.0.0)':
    dependencies:
      react: 19.0.0
    optionalDependencies:
      '@types/react': 19.0.0

  '@radix-ui/react-use-previous@1.1.0(@types/react@19.0.0)(react@19.0.0)':
    dependencies:
      react: 19.0.0
    optionalDependencies:
      '@types/react': 19.0.0

  '@radix-ui/react-use-rect@1.1.0(@types/react@19.0.0)(react@19.0.0)':
    dependencies:
      '@radix-ui/rect': 1.1.0
      react: 19.0.0
    optionalDependencies:
      '@types/react': 19.0.0

  '@radix-ui/react-use-size@1.1.0(@types/react@19.0.0)(react@19.0.0)':
    dependencies:
      '@radix-ui/react-use-layout-effect': 1.1.0(@types/react@19.0.0)(react@19.0.0)
      react: 19.0.0
    optionalDependencies:
      '@types/react': 19.0.0

  '@radix-ui/react-visually-hidden@1.1.1(@types/react-dom@19.0.0)(@types/react@19.0.0)(react-dom@19.0.0(react@19.0.0))(react@19.0.0)':
    dependencies:
      '@radix-ui/react-primitive': 2.0.1(@types/react-dom@19.0.0)(@types/react@19.0.0)(react-dom@19.0.0(react@19.0.0))(react@19.0.0)
      react: 19.0.0
      react-dom: 19.0.0(react@19.0.0)
    optionalDependencies:
      '@types/react': 19.0.0
      '@types/react-dom': 19.0.0

  '@radix-ui/rect@1.1.0': {}

  '@swc/counter@0.1.3': {}

  '@swc/helpers@0.5.15':
    dependencies:
      tslib: 2.8.1

  '@types/d3-array@3.2.1': {}

  '@types/d3-color@3.1.3': {}

  '@types/d3-ease@3.0.2': {}

  '@types/d3-interpolate@3.0.4':
    dependencies:
      '@types/d3-color': 3.1.3

  '@types/d3-path@3.1.1': {}

  '@types/d3-scale@4.0.9':
    dependencies:
      '@types/d3-time': 3.0.4

  '@types/d3-shape@3.1.7':
    dependencies:
      '@types/d3-path': 3.1.1

  '@types/d3-time@3.0.4': {}

  '@types/d3-timer@3.0.2': {}

  '@types/node@22.0.0':
    dependencies:
      undici-types: 6.11.1

  '@types/react-dom@19.0.0':
    dependencies:
      '@types/react': 19.0.0

  '@types/react@19.0.0':
    dependencies:
      csstype: 3.1.3

  ansi-regex@5.0.1: {}

  ansi-regex@6.1.0: {}

  ansi-styles@4.3.0:
    dependencies:
      color-convert: 2.0.1

  ansi-styles@6.2.1: {}

  any-promise@1.3.0: {}

  anymatch@3.1.3:
    dependencies:
      normalize-path: 3.0.0
      picomatch: 2.3.1

  arg@5.0.2: {}

  aria-hidden@1.2.6:
    dependencies:
      tslib: 2.8.1

  autoprefixer@10.4.20(postcss@8.0.0):
    dependencies:
<<<<<<< HEAD
      browserslist: 4.25.0
      caniuse-lite: 1.0.30001720
=======
      browserslist: 4.24.5
      caniuse-lite: 1.0.30001718
>>>>>>> 5597cee9
      fraction.js: 4.3.7
      normalize-range: 0.1.2
      picocolors: 1.1.1
      postcss: 8.0.0
      postcss-value-parser: 4.2.0

  balanced-match@1.0.2: {}

  binary-extensions@2.3.0: {}

  brace-expansion@2.0.1:
    dependencies:
      balanced-match: 1.0.2

  braces@3.0.3:
    dependencies:
      fill-range: 7.1.1

<<<<<<< HEAD
  browserslist@4.25.0:
    dependencies:
      caniuse-lite: 1.0.30001720
      electron-to-chromium: 1.5.161
      node-releases: 2.0.19
      update-browserslist-db: 1.1.3(browserslist@4.25.0)
=======
  browserslist@4.24.5:
    dependencies:
      caniuse-lite: 1.0.30001718
      electron-to-chromium: 1.5.159
      node-releases: 2.0.19
      update-browserslist-db: 1.1.3(browserslist@4.24.5)
>>>>>>> 5597cee9

  busboy@1.6.0:
    dependencies:
      streamsearch: 1.1.0

  camelcase-css@2.0.1: {}

<<<<<<< HEAD
  caniuse-lite@1.0.30001720: {}
=======
  caniuse-lite@1.0.30001718: {}
>>>>>>> 5597cee9

  chokidar@3.6.0:
    dependencies:
      anymatch: 3.1.3
      braces: 3.0.3
      glob-parent: 5.1.2
      is-binary-path: 2.1.0
      is-glob: 4.0.3
      normalize-path: 3.0.0
      readdirp: 3.6.0
    optionalDependencies:
      fsevents: 2.3.3

  class-variance-authority@0.7.1:
    dependencies:
      clsx: 2.1.1

  client-only@0.0.1: {}

  clsx@2.1.1: {}

  cmdk@1.0.4(@types/react-dom@19.0.0)(@types/react@19.0.0)(react-dom@19.0.0(react@19.0.0))(react@19.0.0):
    dependencies:
      '@radix-ui/react-dialog': 1.1.4(@types/react-dom@19.0.0)(@types/react@19.0.0)(react-dom@19.0.0(react@19.0.0))(react@19.0.0)
      '@radix-ui/react-id': 1.1.1(@types/react@19.0.0)(react@19.0.0)
      '@radix-ui/react-primitive': 2.1.3(@types/react-dom@19.0.0)(@types/react@19.0.0)(react-dom@19.0.0(react@19.0.0))(react@19.0.0)
      react: 19.0.0
      react-dom: 19.0.0(react@19.0.0)
      use-sync-external-store: 1.5.0(react@19.0.0)
    transitivePeerDependencies:
      - '@types/react'
      - '@types/react-dom'

  color-convert@2.0.1:
    dependencies:
      color-name: 1.1.4

  color-name@1.1.4: {}

  color-string@1.9.1:
    dependencies:
      color-name: 1.1.4
      simple-swizzle: 0.2.2
    optional: true

  color@4.2.3:
    dependencies:
      color-convert: 2.0.1
      color-string: 1.9.1
    optional: true

  colorette@1.4.0: {}

  commander@4.1.1: {}

  cross-spawn@7.0.6:
    dependencies:
      path-key: 3.1.1
      shebang-command: 2.0.0
      which: 2.0.2

  cssesc@3.0.0: {}

  csstype@3.1.3: {}

  d3-array@3.2.4:
    dependencies:
      internmap: 2.0.3

  d3-color@3.1.0: {}

  d3-ease@3.0.1: {}

  d3-format@3.1.0: {}

  d3-interpolate@3.0.1:
    dependencies:
      d3-color: 3.1.0

  d3-path@3.1.0: {}

  d3-scale@4.0.2:
    dependencies:
      d3-array: 3.2.4
      d3-format: 3.1.0
      d3-interpolate: 3.0.1
      d3-time: 3.1.0
      d3-time-format: 4.1.0

  d3-shape@3.2.0:
    dependencies:
      d3-path: 3.1.0

  d3-time-format@4.1.0:
    dependencies:
      d3-time: 3.1.0

  d3-time@3.1.0:
    dependencies:
      d3-array: 3.2.4

  d3-timer@3.0.1: {}

  date-fns@4.1.0: {}

  decimal.js-light@2.5.1: {}

  detect-libc@2.0.4:
    optional: true

  detect-node-es@1.1.0: {}

  didyoumean@1.2.2: {}

  dlv@1.1.3: {}

  dom-helpers@5.2.1:
    dependencies:
<<<<<<< HEAD
      '@babel/runtime': 7.27.4
=======
      '@babel/runtime': 7.27.3
>>>>>>> 5597cee9
      csstype: 3.1.3

  eastasianwidth@0.2.0: {}

<<<<<<< HEAD
  electron-to-chromium@1.5.161: {}
=======
  electron-to-chromium@1.5.159: {}
>>>>>>> 5597cee9

  embla-carousel-react@8.5.1(react@19.0.0):
    dependencies:
      embla-carousel: 8.5.1
      embla-carousel-reactive-utils: 8.5.1(embla-carousel@8.5.1)
      react: 19.0.0

  embla-carousel-reactive-utils@8.5.1(embla-carousel@8.5.1):
    dependencies:
      embla-carousel: 8.5.1

  embla-carousel@8.5.1: {}

  emoji-regex@8.0.0: {}

  emoji-regex@9.2.2: {}

  escalade@3.2.0: {}

  eventemitter3@4.0.7: {}

  fast-equals@5.2.2: {}

  fast-glob@3.3.3:
    dependencies:
      '@nodelib/fs.stat': 2.0.5
      '@nodelib/fs.walk': 1.2.8
      glob-parent: 5.1.2
      merge2: 1.4.1
      micromatch: 4.0.8

  fastq@1.19.1:
    dependencies:
      reusify: 1.1.0

  fill-range@7.1.1:
    dependencies:
      to-regex-range: 5.0.1

  foreground-child@3.3.1:
    dependencies:
      cross-spawn: 7.0.6
      signal-exit: 4.1.0

  fraction.js@4.3.7: {}

  fsevents@2.3.3:
    optional: true

  function-bind@1.1.2: {}

  get-nonce@1.0.1: {}

  glob-parent@5.1.2:
    dependencies:
      is-glob: 4.0.3

  glob-parent@6.0.2:
    dependencies:
      is-glob: 4.0.3

  glob@10.4.5:
    dependencies:
      foreground-child: 3.3.1
      jackspeak: 3.4.3
      minimatch: 9.0.5
      minipass: 7.1.2
      package-json-from-dist: 1.0.1
      path-scurry: 1.11.1

  hasown@2.0.2:
    dependencies:
      function-bind: 1.1.2

  input-otp@1.4.1(react-dom@19.0.0(react@19.0.0))(react@19.0.0):
    dependencies:
      react: 19.0.0
      react-dom: 19.0.0(react@19.0.0)

  internmap@2.0.3: {}

  is-arrayish@0.3.2:
    optional: true

  is-binary-path@2.1.0:
    dependencies:
      binary-extensions: 2.3.0

  is-core-module@2.16.1:
    dependencies:
      hasown: 2.0.2

  is-extglob@2.1.1: {}

  is-fullwidth-code-point@3.0.0: {}

  is-glob@4.0.3:
    dependencies:
      is-extglob: 2.1.1

  is-number@7.0.0: {}

  isarray@1.0.0: {}

  isexe@2.0.0: {}

  isobject@2.1.0:
    dependencies:
      isarray: 1.0.0

  jackspeak@3.4.3:
    dependencies:
      '@isaacs/cliui': 8.0.2
    optionalDependencies:
      '@pkgjs/parseargs': 0.11.0

  jiti@1.21.7: {}

  js-tokens@4.0.0: {}

  lilconfig@3.1.3: {}

  line-column@1.0.2:
    dependencies:
      isarray: 1.0.0
      isobject: 2.1.0

  lines-and-columns@1.2.4: {}

  lodash@4.17.21: {}

  loose-envify@1.4.0:
    dependencies:
      js-tokens: 4.0.0

  lru-cache@10.4.3: {}

  lucide-react@0.454.0(react@19.0.0):
    dependencies:
      react: 19.0.0

  merge2@1.4.1: {}

  micromatch@4.0.8:
    dependencies:
      braces: 3.0.3
      picomatch: 2.3.1

  minimatch@9.0.5:
    dependencies:
      brace-expansion: 2.0.1

  minipass@7.1.2: {}

  mz@2.7.0:
    dependencies:
      any-promise: 1.3.0
      object-assign: 4.1.1
      thenify-all: 1.6.0

  nanoid@3.3.11: {}

  next-themes@0.4.4(react-dom@19.0.0(react@19.0.0))(react@19.0.0):
    dependencies:
      react: 19.0.0
      react-dom: 19.0.0(react@19.0.0)

  next@15.2.4(react-dom@19.0.0(react@19.0.0))(react@19.0.0):
    dependencies:
      '@next/env': 15.2.4
      '@swc/counter': 0.1.3
      '@swc/helpers': 0.5.15
      busboy: 1.6.0
<<<<<<< HEAD
      caniuse-lite: 1.0.30001720
=======
      caniuse-lite: 1.0.30001718
>>>>>>> 5597cee9
      postcss: 8.4.31
      react: 19.0.0
      react-dom: 19.0.0(react@19.0.0)
      styled-jsx: 5.1.6(react@19.0.0)
    optionalDependencies:
      '@next/swc-darwin-arm64': 15.2.4
      '@next/swc-darwin-x64': 15.2.4
      '@next/swc-linux-arm64-gnu': 15.2.4
      '@next/swc-linux-arm64-musl': 15.2.4
      '@next/swc-linux-x64-gnu': 15.2.4
      '@next/swc-linux-x64-musl': 15.2.4
      '@next/swc-win32-arm64-msvc': 15.2.4
      '@next/swc-win32-x64-msvc': 15.2.4
      sharp: 0.33.5
    transitivePeerDependencies:
      - '@babel/core'
      - babel-plugin-macros

  node-releases@2.0.19: {}

  normalize-path@3.0.0: {}

  normalize-range@0.1.2: {}

  object-assign@4.1.1: {}

  object-hash@3.0.0: {}

  package-json-from-dist@1.0.1: {}

  path-key@3.1.1: {}

  path-parse@1.0.7: {}

  path-scurry@1.11.1:
    dependencies:
      lru-cache: 10.4.3
      minipass: 7.1.2

  picocolors@1.1.1: {}

  picomatch@2.3.1: {}

  pify@2.3.0: {}

  pirates@4.0.7: {}

  postcss-import@15.1.0(postcss@8.5.4):
    dependencies:
      postcss: 8.5.4
      postcss-value-parser: 4.2.0
      read-cache: 1.0.0
      resolve: 1.22.10

  postcss-js@4.0.1(postcss@8.5.4):
    dependencies:
      camelcase-css: 2.0.1
      postcss: 8.5.4

  postcss-load-config@4.0.2(postcss@8.5.4):
    dependencies:
      lilconfig: 3.1.3
      yaml: 2.8.0
    optionalDependencies:
      postcss: 8.5.4

  postcss-nested@6.2.0(postcss@8.5.4):
    dependencies:
      postcss: 8.5.4
      postcss-selector-parser: 6.1.2

  postcss-selector-parser@6.1.2:
    dependencies:
      cssesc: 3.0.0
      util-deprecate: 1.0.2

  postcss-value-parser@4.2.0: {}

  postcss@8.0.0:
    dependencies:
      colorette: 1.4.0
      line-column: 1.0.2
      nanoid: 3.3.11
      source-map: 0.6.1

  postcss@8.4.31:
    dependencies:
      nanoid: 3.3.11
      picocolors: 1.1.1
      source-map-js: 1.2.1

  postcss@8.5.4:
    dependencies:
      nanoid: 3.3.11
      picocolors: 1.1.1
      source-map-js: 1.2.1

  prop-types@15.8.1:
    dependencies:
      loose-envify: 1.4.0
      object-assign: 4.1.1
      react-is: 16.13.1

  queue-microtask@1.2.3: {}

  react-day-picker@8.10.1(date-fns@4.1.0)(react@19.0.0):
    dependencies:
      date-fns: 4.1.0
      react: 19.0.0

  react-dom@19.0.0(react@19.0.0):
    dependencies:
      react: 19.0.0
      scheduler: 0.25.0

  react-hook-form@7.54.1(react@19.0.0):
    dependencies:
      react: 19.0.0

  react-is@16.13.1: {}

  react-is@18.3.1: {}

  react-remove-scroll-bar@2.3.8(@types/react@19.0.0)(react@19.0.0):
    dependencies:
      react: 19.0.0
      react-style-singleton: 2.2.3(@types/react@19.0.0)(react@19.0.0)
      tslib: 2.8.1
    optionalDependencies:
      '@types/react': 19.0.0

  react-remove-scroll@2.7.0(@types/react@19.0.0)(react@19.0.0):
    dependencies:
      react: 19.0.0
      react-remove-scroll-bar: 2.3.8(@types/react@19.0.0)(react@19.0.0)
      react-style-singleton: 2.2.3(@types/react@19.0.0)(react@19.0.0)
      tslib: 2.8.1
      use-callback-ref: 1.3.3(@types/react@19.0.0)(react@19.0.0)
      use-sidecar: 1.1.3(@types/react@19.0.0)(react@19.0.0)
    optionalDependencies:
      '@types/react': 19.0.0

  react-resizable-panels@2.1.7(react-dom@19.0.0(react@19.0.0))(react@19.0.0):
    dependencies:
      react: 19.0.0
      react-dom: 19.0.0(react@19.0.0)

  react-smooth@4.0.4(react-dom@19.0.0(react@19.0.0))(react@19.0.0):
    dependencies:
      fast-equals: 5.2.2
      prop-types: 15.8.1
      react: 19.0.0
      react-dom: 19.0.0(react@19.0.0)
      react-transition-group: 4.4.5(react-dom@19.0.0(react@19.0.0))(react@19.0.0)

  react-style-singleton@2.2.3(@types/react@19.0.0)(react@19.0.0):
    dependencies:
      get-nonce: 1.0.1
      react: 19.0.0
      tslib: 2.8.1
    optionalDependencies:
      '@types/react': 19.0.0

  react-transition-group@4.4.5(react-dom@19.0.0(react@19.0.0))(react@19.0.0):
    dependencies:
<<<<<<< HEAD
      '@babel/runtime': 7.27.4
=======
      '@babel/runtime': 7.27.3
>>>>>>> 5597cee9
      dom-helpers: 5.2.1
      loose-envify: 1.4.0
      prop-types: 15.8.1
      react: 19.0.0
      react-dom: 19.0.0(react@19.0.0)

  react@19.0.0: {}

  read-cache@1.0.0:
    dependencies:
      pify: 2.3.0

  readdirp@3.6.0:
    dependencies:
      picomatch: 2.3.1

  recharts-scale@0.4.5:
    dependencies:
      decimal.js-light: 2.5.1

  recharts@2.15.0(react-dom@19.0.0(react@19.0.0))(react@19.0.0):
    dependencies:
      clsx: 2.1.1
      eventemitter3: 4.0.7
      lodash: 4.17.21
      react: 19.0.0
      react-dom: 19.0.0(react@19.0.0)
      react-is: 18.3.1
      react-smooth: 4.0.4(react-dom@19.0.0(react@19.0.0))(react@19.0.0)
      recharts-scale: 0.4.5
      tiny-invariant: 1.3.3
      victory-vendor: 36.9.2

  resolve@1.22.10:
    dependencies:
      is-core-module: 2.16.1
      path-parse: 1.0.7
      supports-preserve-symlinks-flag: 1.0.0

  reusify@1.1.0: {}

  run-parallel@1.2.0:
    dependencies:
      queue-microtask: 1.2.3

  scheduler@0.25.0: {}

  semver@7.7.2:
    optional: true

  sharp@0.33.5:
    dependencies:
      color: 4.2.3
      detect-libc: 2.0.4
      semver: 7.7.2
    optionalDependencies:
      '@img/sharp-darwin-arm64': 0.33.5
      '@img/sharp-darwin-x64': 0.33.5
      '@img/sharp-libvips-darwin-arm64': 1.0.4
      '@img/sharp-libvips-darwin-x64': 1.0.4
      '@img/sharp-libvips-linux-arm': 1.0.5
      '@img/sharp-libvips-linux-arm64': 1.0.4
      '@img/sharp-libvips-linux-s390x': 1.0.4
      '@img/sharp-libvips-linux-x64': 1.0.4
      '@img/sharp-libvips-linuxmusl-arm64': 1.0.4
      '@img/sharp-libvips-linuxmusl-x64': 1.0.4
      '@img/sharp-linux-arm': 0.33.5
      '@img/sharp-linux-arm64': 0.33.5
      '@img/sharp-linux-s390x': 0.33.5
      '@img/sharp-linux-x64': 0.33.5
      '@img/sharp-linuxmusl-arm64': 0.33.5
      '@img/sharp-linuxmusl-x64': 0.33.5
      '@img/sharp-wasm32': 0.33.5
      '@img/sharp-win32-ia32': 0.33.5
      '@img/sharp-win32-x64': 0.33.5
    optional: true

  shebang-command@2.0.0:
    dependencies:
      shebang-regex: 3.0.0

  shebang-regex@3.0.0: {}

  signal-exit@4.1.0: {}

  simple-swizzle@0.2.2:
    dependencies:
      is-arrayish: 0.3.2
    optional: true

  sonner@1.7.1(react-dom@19.0.0(react@19.0.0))(react@19.0.0):
    dependencies:
      react: 19.0.0
      react-dom: 19.0.0(react@19.0.0)

  source-map-js@1.2.1: {}

  source-map@0.6.1: {}

  streamsearch@1.1.0: {}

  string-width@4.2.3:
    dependencies:
      emoji-regex: 8.0.0
      is-fullwidth-code-point: 3.0.0
      strip-ansi: 6.0.1

  string-width@5.1.2:
    dependencies:
      eastasianwidth: 0.2.0
      emoji-regex: 9.2.2
      strip-ansi: 7.1.0

  strip-ansi@6.0.1:
    dependencies:
      ansi-regex: 5.0.1

  strip-ansi@7.1.0:
    dependencies:
      ansi-regex: 6.1.0

  styled-jsx@5.1.6(react@19.0.0):
    dependencies:
      client-only: 0.0.1
      react: 19.0.0

  sucrase@3.35.0:
    dependencies:
      '@jridgewell/gen-mapping': 0.3.8
      commander: 4.1.1
      glob: 10.4.5
      lines-and-columns: 1.2.4
      mz: 2.7.0
      pirates: 4.0.7
      ts-interface-checker: 0.1.13

  supports-preserve-symlinks-flag@1.0.0: {}

  tailwind-merge@2.5.5: {}

  tailwindcss-animate@1.0.7(tailwindcss@3.4.17):
    dependencies:
      tailwindcss: 3.4.17

  tailwindcss@3.4.17:
    dependencies:
      '@alloc/quick-lru': 5.2.0
      arg: 5.0.2
      chokidar: 3.6.0
      didyoumean: 1.2.2
      dlv: 1.1.3
      fast-glob: 3.3.3
      glob-parent: 6.0.2
      is-glob: 4.0.3
      jiti: 1.21.7
      lilconfig: 3.1.3
      micromatch: 4.0.8
      normalize-path: 3.0.0
      object-hash: 3.0.0
      picocolors: 1.1.1
      postcss: 8.5.4
      postcss-import: 15.1.0(postcss@8.5.4)
      postcss-js: 4.0.1(postcss@8.5.4)
      postcss-load-config: 4.0.2(postcss@8.5.4)
      postcss-nested: 6.2.0(postcss@8.5.4)
      postcss-selector-parser: 6.1.2
      resolve: 1.22.10
      sucrase: 3.35.0
    transitivePeerDependencies:
      - ts-node

  thenify-all@1.6.0:
    dependencies:
      thenify: 3.3.1

  thenify@3.3.1:
    dependencies:
      any-promise: 1.3.0

  tiny-invariant@1.3.3: {}

  to-regex-range@5.0.1:
    dependencies:
      is-number: 7.0.0

  ts-interface-checker@0.1.13: {}

  tslib@2.8.1: {}

  typescript@5.0.2: {}

  undici-types@6.11.1: {}

<<<<<<< HEAD
  update-browserslist-db@1.1.3(browserslist@4.25.0):
    dependencies:
      browserslist: 4.25.0
=======
  update-browserslist-db@1.1.3(browserslist@4.24.5):
    dependencies:
      browserslist: 4.24.5
>>>>>>> 5597cee9
      escalade: 3.2.0
      picocolors: 1.1.1

  use-callback-ref@1.3.3(@types/react@19.0.0)(react@19.0.0):
    dependencies:
      react: 19.0.0
      tslib: 2.8.1
    optionalDependencies:
      '@types/react': 19.0.0

  use-sidecar@1.1.3(@types/react@19.0.0)(react@19.0.0):
    dependencies:
      detect-node-es: 1.1.0
      react: 19.0.0
      tslib: 2.8.1
    optionalDependencies:
      '@types/react': 19.0.0

  use-sync-external-store@1.5.0(react@19.0.0):
    dependencies:
      react: 19.0.0

  util-deprecate@1.0.2: {}

  vaul@0.9.6(@types/react-dom@19.0.0)(@types/react@19.0.0)(react-dom@19.0.0(react@19.0.0))(react@19.0.0):
    dependencies:
      '@radix-ui/react-dialog': 1.1.4(@types/react-dom@19.0.0)(@types/react@19.0.0)(react-dom@19.0.0(react@19.0.0))(react@19.0.0)
      react: 19.0.0
      react-dom: 19.0.0(react@19.0.0)
    transitivePeerDependencies:
      - '@types/react'
      - '@types/react-dom'

  victory-vendor@36.9.2:
    dependencies:
      '@types/d3-array': 3.2.1
      '@types/d3-ease': 3.0.2
      '@types/d3-interpolate': 3.0.4
      '@types/d3-scale': 4.0.9
      '@types/d3-shape': 3.1.7
      '@types/d3-time': 3.0.4
      '@types/d3-timer': 3.0.2
      d3-array: 3.2.4
      d3-ease: 3.0.1
      d3-interpolate: 3.0.1
      d3-scale: 4.0.2
      d3-shape: 3.2.0
      d3-time: 3.1.0
      d3-timer: 3.0.1

  which@2.0.2:
    dependencies:
      isexe: 2.0.0

  wrap-ansi@7.0.0:
    dependencies:
      ansi-styles: 4.3.0
      string-width: 4.2.3
      strip-ansi: 6.0.1

  wrap-ansi@8.1.0:
    dependencies:
      ansi-styles: 6.2.1
      string-width: 5.1.2
      strip-ansi: 7.1.0

  yaml@2.8.0: {}

  zod@3.24.1: {}<|MERGE_RESOLUTION|>--- conflicted
+++ resolved
@@ -181,13 +181,9 @@
     resolution: {integrity: sha512-UrcABB+4bUrFABwbluTIBErXwvbsU/V7TZWfmbgJfbkwiBuziS9gxdODUyuiecfdGQ85jglMW6juS3+z5TsKLw==}
     engines: {node: '>=10'}
 
-<<<<<<< HEAD
   '@babel/runtime@7.27.4':
     resolution: {integrity: sha512-t3yaEOuGu9NlIZ+hIeGbBjFtZT7j2cb2tg0fuaJKeGotchRjjLfrBA9Kwf8quhpP1EUuxModQg04q/mBwyg8uA==}
-=======
-  '@babel/runtime@7.27.3':
-    resolution: {integrity: sha512-7EYtGezsdiDMyY80+65EzwiGmcJqpmcZCojSXaRgdrBaGtWTgDZKq69cPIVped6MkIM78cTQ2GOiEYjwOlG4xw==}
->>>>>>> 5597cee9
+
     engines: {node: '>=6.9.0'}
 
   '@emnapi/runtime@1.4.3':
@@ -1156,13 +1152,9 @@
     resolution: {integrity: sha512-yQbXgO/OSZVD2IsiLlro+7Hf6Q18EJrKSEsdoMzKePKXct3gvD8oLcOQdIzGupr5Fj+EDe8gO/lxc1BzfMpxvA==}
     engines: {node: '>=8'}
 
-<<<<<<< HEAD
   browserslist@4.25.0:
     resolution: {integrity: sha512-PJ8gYKeS5e/whHBh8xrwYK+dAvEj7JXtz6uTucnMRB8OiGTsKccFekoRrjajPBHV8oOY+2tI4uxeceSimKwMFA==}
-=======
-  browserslist@4.24.5:
-    resolution: {integrity: sha512-FDToo4Wo82hIdgc1CQ+NQD0hEhmpPjrZ3hiUgwgOG6IuTdlpr8jdjyG24P6cNP1yJpTLzS5OcGgSw0xmDU1/Tw==}
->>>>>>> 5597cee9
+
     engines: {node: ^6 || ^7 || ^8 || ^9 || ^10 || ^11 || ^12 || >=13.7}
     hasBin: true
 
@@ -1174,13 +1166,8 @@
     resolution: {integrity: sha512-QOSvevhslijgYwRx6Rv7zKdMF8lbRmx+uQGx2+vDc+KI/eBnsy9kit5aj23AgGu3pa4t9AgwbnXWqS+iOY+2aA==}
     engines: {node: '>= 6'}
 
-<<<<<<< HEAD
   caniuse-lite@1.0.30001720:
     resolution: {integrity: sha512-Ec/2yV2nNPwb4DnTANEV99ZWwm3ZWfdlfkQbWSDDt+PsXEVYwlhPH8tdMaPunYTKKmz7AnHi2oNEi1GcmKCD8g==}
-=======
-  caniuse-lite@1.0.30001718:
-    resolution: {integrity: sha512-AflseV1ahcSunK53NfEs9gFWgOEmzr0f+kaMFA4xiLZlr9Hzt7HxcSpIFcnNCUkz6R6dWKa54rUz3HUmI3nVcw==}
->>>>>>> 5597cee9
 
   chokidar@3.6.0:
     resolution: {integrity: sha512-7VT13fmjotKpGipCW9JEQAusEPE+Ei8nl6/g4FBAmIm0GOOLMua9NDDo/DWp0ZAxCr3cPq5ZpBqmPAQgDda2Pw==}
@@ -1304,13 +1291,8 @@
   eastasianwidth@0.2.0:
     resolution: {integrity: sha512-I88TYZWc9XiYHRQ4/3c5rjjfgkjhLyW2luGIheGERbNQ6OY7yTybanSpDXZa8y7VUP9YmDcYa+eyq4ca7iLqWA==}
 
-<<<<<<< HEAD
   electron-to-chromium@1.5.161:
     resolution: {integrity: sha512-hwtetwfKNZo/UlwHIVBlKZVdy7o8bIZxxKs0Mv/ROPiQQQmDgdm5a+KvKtBsxM8ZjFzTaCeLoodZ8jiBE3o9rA==}
-=======
-  electron-to-chromium@1.5.159:
-    resolution: {integrity: sha512-CEvHptWAMV5p6GJ0Lq8aheyvVbfzVrv5mmidu1D3pidoVNkB3tTBsTMVtPJ+rzRK5oV229mCLz9Zj/hNvU8GBA==}
->>>>>>> 5597cee9
 
   embla-carousel-react@8.5.1:
     resolution: {integrity: sha512-z9Y0K84BJvhChXgqn2CFYbfEi6AwEr+FFVVKm/MqbTQ2zIzO1VQri6w67LcfpVF0AjbhwVMywDZqY4alYkjW5w==}
@@ -1920,11 +1902,7 @@
 
   '@alloc/quick-lru@5.2.0': {}
 
-<<<<<<< HEAD
   '@babel/runtime@7.27.4': {}
-=======
-  '@babel/runtime@7.27.3': {}
->>>>>>> 5597cee9
 
   '@emnapi/runtime@1.4.3':
     dependencies:
@@ -2853,13 +2831,8 @@
 
   autoprefixer@10.4.20(postcss@8.0.0):
     dependencies:
-<<<<<<< HEAD
       browserslist: 4.25.0
       caniuse-lite: 1.0.30001720
-=======
-      browserslist: 4.24.5
-      caniuse-lite: 1.0.30001718
->>>>>>> 5597cee9
       fraction.js: 4.3.7
       normalize-range: 0.1.2
       picocolors: 1.1.1
@@ -2878,21 +2851,12 @@
     dependencies:
       fill-range: 7.1.1
 
-<<<<<<< HEAD
   browserslist@4.25.0:
     dependencies:
       caniuse-lite: 1.0.30001720
       electron-to-chromium: 1.5.161
       node-releases: 2.0.19
       update-browserslist-db: 1.1.3(browserslist@4.25.0)
-=======
-  browserslist@4.24.5:
-    dependencies:
-      caniuse-lite: 1.0.30001718
-      electron-to-chromium: 1.5.159
-      node-releases: 2.0.19
-      update-browserslist-db: 1.1.3(browserslist@4.24.5)
->>>>>>> 5597cee9
 
   busboy@1.6.0:
     dependencies:
@@ -2900,11 +2864,7 @@
 
   camelcase-css@2.0.1: {}
 
-<<<<<<< HEAD
   caniuse-lite@1.0.30001720: {}
-=======
-  caniuse-lite@1.0.30001718: {}
->>>>>>> 5597cee9
 
   chokidar@3.6.0:
     dependencies:
@@ -3023,20 +2983,13 @@
 
   dom-helpers@5.2.1:
     dependencies:
-<<<<<<< HEAD
       '@babel/runtime': 7.27.4
-=======
-      '@babel/runtime': 7.27.3
->>>>>>> 5597cee9
+
       csstype: 3.1.3
 
   eastasianwidth@0.2.0: {}
 
-<<<<<<< HEAD
   electron-to-chromium@1.5.161: {}
-=======
-  electron-to-chromium@1.5.159: {}
->>>>>>> 5597cee9
 
   embla-carousel-react@8.5.1(react@19.0.0):
     dependencies:
@@ -3210,11 +3163,7 @@
       '@swc/counter': 0.1.3
       '@swc/helpers': 0.5.15
       busboy: 1.6.0
-<<<<<<< HEAD
       caniuse-lite: 1.0.30001720
-=======
-      caniuse-lite: 1.0.30001718
->>>>>>> 5597cee9
       postcss: 8.4.31
       react: 19.0.0
       react-dom: 19.0.0(react@19.0.0)
@@ -3380,11 +3329,7 @@
 
   react-transition-group@4.4.5(react-dom@19.0.0(react@19.0.0))(react@19.0.0):
     dependencies:
-<<<<<<< HEAD
       '@babel/runtime': 7.27.4
-=======
-      '@babel/runtime': 7.27.3
->>>>>>> 5597cee9
       dom-helpers: 5.2.1
       loose-envify: 1.4.0
       prop-types: 15.8.1
@@ -3578,15 +3523,9 @@
 
   undici-types@6.11.1: {}
 
-<<<<<<< HEAD
   update-browserslist-db@1.1.3(browserslist@4.25.0):
     dependencies:
       browserslist: 4.25.0
-=======
-  update-browserslist-db@1.1.3(browserslist@4.24.5):
-    dependencies:
-      browserslist: 4.24.5
->>>>>>> 5597cee9
       escalade: 3.2.0
       picocolors: 1.1.1
 
