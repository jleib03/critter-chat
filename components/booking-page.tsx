--- conflicted
+++ resolved
@@ -10,7 +10,6 @@
 // Define actions that should never show selection bubbles
 const NO_BUBBLES_ACTIONS = ["list_bookings", "list_outstanding"]
 
-<<<<<<< HEAD
 type UserInfo = {
   email: string
   firstName: string
@@ -23,14 +22,7 @@
 }
 
 export default function BookingPage({ userInfo, onStartOnboarding }: BookingPageProps) {
-=======
-// Update the prop type definition
-type BookingPageProps = {
-  onStartOnboarding?: (sessionId: string | null, userId: string | null) => void
-}
-
-export default function BookingPage({ onStartOnboarding }: BookingPageProps) {
->>>>>>> 5597cee9
+          
   // State for messages and UI
   const [statusColor, setStatusColor] = useState("#E75837")
   const [messages, setMessages] = useState<Message[]>([
@@ -42,14 +34,7 @@
   const [inputValue, setInputValue] = useState("")
   const [showActionBubbles, setShowActionBubbles] = useState(true)
 
-<<<<<<< HEAD
   // State for selection panel
-=======
-  // New state for secondary new customer selection
-  // const [showNewCustomerSelection, setShowNewCustomerSelection] = useState(false)
-
-  // State for selection bubbles
->>>>>>> 5597cee9
   const [selectionType, setSelectionType] = useState<SelectionType>(null)
   const [selectionOptions, setSelectionOptions] = useState<SelectionOption[]>([])
   const [selectedOptions, setSelectedOptions] = useState<string[]>([])
@@ -70,30 +55,19 @@
 
   // Refs
   const USER_ID = useRef(`web_user_${Math.random().toString(36).substring(2, 10)}`)
-<<<<<<< HEAD
   const WEBHOOK_URL = "https://jleib03.app.n8n.cloud/webhook/dce0dbdb-2834-4a95-a483-d19042dd49c4"
 
   const updateStatus = (text: string, color: string) => {
     setStatusText(text)
     setStatusColor(color)
   }
-=======
-  const WEBHOOK_URL = "https://jleib03.app.n8n.cloud/webhook-test/216e36c3-4fe2-4f2e-80c3-d9ce6524f445"
-  const userInfoFormRef = useRef<UserInfoFormHandle>(null)
-  const chatMessagesRef = useRef<HTMLDivElement>(null)
->>>>>>> 5597cee9
 
   // Reset the chat to its initial state
   const resetChat = () => {
     setSelectedAction("")
     setShowActionBubbles(true)
-<<<<<<< HEAD
     setShowSelectionPanel(false)
     setShowDateTimePanel(false)
-=======
-    setShowSelectionBubbles(false)
-    // setShowNewCustomerSelection(false)
->>>>>>> 5597cee9
     setSelectionOptions([])
     setSelectedOptions([])
     setSelectedMainService(null)
@@ -683,14 +657,7 @@
     updateStatus("Thinking...", "#745E25")
 
     try {
-<<<<<<< HEAD
       // Use the userInfo passed from the parent component
-=======
-      // Get user info from the form, with optional action override
-      const userInfo = getUserInfo(actionOverride)
-      console.log("Sending user info with action:", userInfo)
-
->>>>>>> 5597cee9
       const payload = {
         message: {
           text: message,
@@ -806,7 +773,6 @@
     }
   }
 
-<<<<<<< HEAD
   // Determine which panel to show in the middle column
   const getMiddlePanel = () => {
     if (showDateTimePanel) {
@@ -826,28 +792,6 @@
       return (
         <DynamicSelectionPanel
           isVisible={showSelectionPanel}
-=======
-  // Fix the layout to ensure side-by-side display with fixed height
-  // Ensure the chat container has a fixed height in the grid layout
-  // Update the grid layout in the return statement:
-
-  return (
-    <div className="grid grid-cols-1 md:grid-cols-12 gap-4 max-h-[calc(100vh-350px)]">
-      {/* Left Column - User Info */}
-      <div className="md:col-span-4 h-full flex flex-col">
-        <UserInfoForm ref={userInfoFormRef} selectedAction={selectedAction} resetChat={resetChat} />
-      </div>
-
-      {/* Right Column - Chat */}
-      <div className="md:col-span-8 h-full flex flex-col">
-        <ChatInterface
-          messages={messages}
-          isTyping={isTyping}
-          showActionBubbles={showActionBubbles}
-          // showNewCustomerSelection={showNewCustomerSelection}
-          // onNewCustomerSelection={handleNewCustomerSelection}
-          showSelectionBubbles={showSelectionBubbles}
->>>>>>> 5597cee9
           selectionType={selectionType}
           selectionOptions={selectionOptions}
           allowMultipleSelection={allowMultipleSelection}
