"use client"
import { useState } from "react"
import Header from "../components/header"
import LandingPage from "../components/landing-page"
import BookingPage from "../components/booking-page"
<<<<<<< HEAD
import NewCustomerIntake from "../components/new-customer-intake"

type UserInfo = {
  email: string
  firstName: string
  lastName: string
}

export default function Page() {
  const [currentView, setCurrentView] = useState<"landing" | "chat" | "intake">("landing")
  const [userInfo, setUserInfo] = useState<UserInfo | null>(null)
  const [sessionId, setSessionId] = useState<string | null>(null)
  const [userId, setUserId] = useState<string | null>(null)
  // Use a more reliable webhook URL for testing
  const WEBHOOK_URL = "https://jleib03.app.n8n.cloud/webhook/dce0dbdb-2834-4a95-a483-d19042dd49c4"
=======
import NewCustomerOnboarding from "../components/new-customer-onboarding"

export default function Page() {
  const [currentView, setCurrentView] = useState<"landing" | "chat" | "onboarding">("landing")
  const [showOnboarding, setShowOnboarding] = useState(false)
  const [sessionId, setSessionId] = useState<string | null>(null)
  const [userId, setUserId] = useState<string | null>(null)
  // Use a more reliable webhook URL for testing
  const WEBHOOK_URL = "https://jleib03.app.n8n.cloud/webhook-test/216e36c3-4fe2-4f2e-80c3-d9ce6524f445"
>>>>>>> 5597cee9

  // Handler to start onboarding with a session ID and userId
  const handleStartOnboarding = (currentSessionId: string | null, currentUserId: string | null) => {
    console.log("Starting onboarding with session ID:", currentSessionId)
    console.log("Starting onboarding with user ID:", currentUserId)
    setSessionId(currentSessionId)
    setUserId(currentUserId)
<<<<<<< HEAD
  }

  // Handlers for landing page options
  const handleExistingCustomer = (userData: UserInfo) => {
    setUserInfo(userData)
    setCurrentView("chat")
  }

  const handleNewCustomer = () => {
    // For new customers, go directly to onboarding without requiring user info upfront
    setCurrentView("intake")
  }

  // Handler to go back to landing page
  const handleBackToLanding = () => {
    setCurrentView("landing")
    setUserInfo(null)
=======
    setShowOnboarding(true)
  }

  // Handlers for landing page options
  const handleExistingCustomer = () => {
    setCurrentView("chat")
  }

  const handleNewCustomer = () => {
    setCurrentView("onboarding")
  }

  // Handler to go back to landing page
  const handleBackToLanding = () => {
    setCurrentView("landing")
    setShowOnboarding(false)
>>>>>>> 5597cee9
  }

  return (
    <div className="min-h-screen bg-[#FBF8F3] flex flex-col">
      <Header />

      <main className="pt-8 flex-1 flex flex-col">
        <div className="max-w-6xl mx-auto px-4 flex flex-col page-content">
          {currentView === "landing" && (
            <LandingPage
<<<<<<< HEAD
              webhookUrl={WEBHOOK_URL}
              onExistingCustomer={handleExistingCustomer}
              onNewCustomer={handleNewCustomer}
            />
          )}

          {currentView === "chat" && userInfo && (
            <>
              <div className="text-center mb-8">
                <h1 className="text-4xl title-font mb-4 font-sangbleu">Welcome back, {userInfo.firstName}!</h1>
                <p className="text-gray-700 max-w-3xl mx-auto body-font">
                  Ready to book pet care services with Critter? Let's get started with your request.
                </p>
              </div>
              <div className="flex-1 flex flex-col mb-12">
                <BookingPage userInfo={userInfo} onStartOnboarding={handleStartOnboarding} />
=======
              onExistingCustomer={handleExistingCustomer}
              onNewCustomer={handleNewCustomer}
              webhookUrl={WEBHOOK_URL}
            />
          )}

          {currentView === "chat" && (
            <>
              <h1 className="text-4xl title-font text-center mb-4 font-sangbleu">Book pet care with Critter</h1>
              <p className="text-center text-gray-700 mb-8 max-w-3xl mx-auto body-font">
                Welcome to Critter's online booking portal, an extension of Critter's mobile app designed for fast and
                simple booking. If your pet services provider uses Critter, you can use this site to request bookings
                and answer questions about upcoming care and invoices.
              </p>
              <div className="flex-1 flex flex-col mb-12">
                <BookingPage onStartOnboarding={handleStartOnboarding} />
>>>>>>> 5597cee9
              </div>
            </>
          )}

<<<<<<< HEAD
          {currentView === "intake" && (
            <>
              <div className="text-center mb-8">
                <h1 className="text-4xl title-font mb-4 font-sangbleu">Welcome to Critter!</h1>
                <p className="text-gray-700 max-w-3xl mx-auto body-font">
                  Let's get you set up with your Critter professional through our intake process and book your first
                  appointment.
                </p>
              </div>
              <div className="flex-1 flex flex-col mb-12">
                <NewCustomerIntake
                  onCancel={handleBackToLanding}
                  onComplete={handleBackToLanding}
                  webhookUrl={WEBHOOK_URL}
                  userInfo={userInfo}
=======
          {currentView === "onboarding" && (
            <>
              <h1 className="text-4xl title-font text-center mb-4 font-sangbleu">New Customer Onboarding</h1>
              <p className="text-center text-gray-700 mb-8 max-w-3xl mx-auto body-font">
                Complete the form below to set up your account with your Critter professional.
              </p>
              <div className="flex-1 flex flex-col mb-12">
                <NewCustomerOnboarding
                  onCancel={handleBackToLanding}
                  onComplete={handleBackToLanding}
                  webhookUrl={WEBHOOK_URL}
>>>>>>> 5597cee9
                  initialSessionId={sessionId}
                  initialUserId={userId}
                />
              </div>
            </>
          )}
        </div>
      </main>
    </div>
  )
}<|MERGE_RESOLUTION|>--- conflicted
+++ resolved
@@ -3,7 +3,7 @@
 import Header from "../components/header"
 import LandingPage from "../components/landing-page"
 import BookingPage from "../components/booking-page"
-<<<<<<< HEAD
+
 import NewCustomerIntake from "../components/new-customer-intake"
 
 type UserInfo = {
@@ -19,17 +19,7 @@
   const [userId, setUserId] = useState<string | null>(null)
   // Use a more reliable webhook URL for testing
   const WEBHOOK_URL = "https://jleib03.app.n8n.cloud/webhook/dce0dbdb-2834-4a95-a483-d19042dd49c4"
-=======
-import NewCustomerOnboarding from "../components/new-customer-onboarding"
 
-export default function Page() {
-  const [currentView, setCurrentView] = useState<"landing" | "chat" | "onboarding">("landing")
-  const [showOnboarding, setShowOnboarding] = useState(false)
-  const [sessionId, setSessionId] = useState<string | null>(null)
-  const [userId, setUserId] = useState<string | null>(null)
-  // Use a more reliable webhook URL for testing
-  const WEBHOOK_URL = "https://jleib03.app.n8n.cloud/webhook-test/216e36c3-4fe2-4f2e-80c3-d9ce6524f445"
->>>>>>> 5597cee9
 
   // Handler to start onboarding with a session ID and userId
   const handleStartOnboarding = (currentSessionId: string | null, currentUserId: string | null) => {
@@ -37,7 +27,7 @@
     console.log("Starting onboarding with user ID:", currentUserId)
     setSessionId(currentSessionId)
     setUserId(currentUserId)
-<<<<<<< HEAD
+
   }
 
   // Handlers for landing page options
@@ -55,24 +45,7 @@
   const handleBackToLanding = () => {
     setCurrentView("landing")
     setUserInfo(null)
-=======
-    setShowOnboarding(true)
-  }
 
-  // Handlers for landing page options
-  const handleExistingCustomer = () => {
-    setCurrentView("chat")
-  }
-
-  const handleNewCustomer = () => {
-    setCurrentView("onboarding")
-  }
-
-  // Handler to go back to landing page
-  const handleBackToLanding = () => {
-    setCurrentView("landing")
-    setShowOnboarding(false)
->>>>>>> 5597cee9
   }
 
   return (
@@ -83,7 +56,7 @@
         <div className="max-w-6xl mx-auto px-4 flex flex-col page-content">
           {currentView === "landing" && (
             <LandingPage
-<<<<<<< HEAD
+
               webhookUrl={WEBHOOK_URL}
               onExistingCustomer={handleExistingCustomer}
               onNewCustomer={handleNewCustomer}
@@ -100,29 +73,9 @@
               </div>
               <div className="flex-1 flex flex-col mb-12">
                 <BookingPage userInfo={userInfo} onStartOnboarding={handleStartOnboarding} />
-=======
-              onExistingCustomer={handleExistingCustomer}
-              onNewCustomer={handleNewCustomer}
-              webhookUrl={WEBHOOK_URL}
-            />
-          )}
-
-          {currentView === "chat" && (
-            <>
-              <h1 className="text-4xl title-font text-center mb-4 font-sangbleu">Book pet care with Critter</h1>
-              <p className="text-center text-gray-700 mb-8 max-w-3xl mx-auto body-font">
-                Welcome to Critter's online booking portal, an extension of Critter's mobile app designed for fast and
-                simple booking. If your pet services provider uses Critter, you can use this site to request bookings
-                and answer questions about upcoming care and invoices.
-              </p>
-              <div className="flex-1 flex flex-col mb-12">
-                <BookingPage onStartOnboarding={handleStartOnboarding} />
->>>>>>> 5597cee9
               </div>
             </>
           )}
-
-<<<<<<< HEAD
           {currentView === "intake" && (
             <>
               <div className="text-center mb-8">
@@ -138,19 +91,6 @@
                   onComplete={handleBackToLanding}
                   webhookUrl={WEBHOOK_URL}
                   userInfo={userInfo}
-=======
-          {currentView === "onboarding" && (
-            <>
-              <h1 className="text-4xl title-font text-center mb-4 font-sangbleu">New Customer Onboarding</h1>
-              <p className="text-center text-gray-700 mb-8 max-w-3xl mx-auto body-font">
-                Complete the form below to set up your account with your Critter professional.
-              </p>
-              <div className="flex-1 flex flex-col mb-12">
-                <NewCustomerOnboarding
-                  onCancel={handleBackToLanding}
-                  onComplete={handleBackToLanding}
-                  webhookUrl={WEBHOOK_URL}
->>>>>>> 5597cee9
                   initialSessionId={sessionId}
                   initialUserId={userId}
                 />
